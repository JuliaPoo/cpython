--- conflicted
+++ resolved
@@ -300,15 +300,11 @@
             DECREF_INPUTS_AND_REUSE_FLOAT(left, right, dsum, sum);
         }
 
-<<<<<<< HEAD
         inst(BINARY_CHECK_FLOAT, (
                 left, right 
-                -- left : {<<= PyFloat_Type, PyRawFloat_Type}, 
-                   right: {<<= PyFloat_Type, PyRawFloat_Type})
+                -- left_unboxed : {<<= PyFloat_Type, PyRawFloat_Type}, 
+                   right_unboxed: {<<= PyFloat_Type, PyRawFloat_Type})
             ) {
-=======
-        inst(BINARY_CHECK_FLOAT, (left, right -- left_unboxed : PyRawFloat_Type, right_unboxed : PyRawFloat_Type)) {
->>>>>>> 183d0094
             assert(cframe.use_tracing == 0);
             bb_test = PyFloat_CheckExact(left) && (Py_TYPE(left) == Py_TYPE(right));
             left_unboxed = (bb_test
