--- conflicted
+++ resolved
@@ -162,11 +162,8 @@
 """
 
 import builtins
-<<<<<<< HEAD
+import errno
 import faulthandler
-=======
-import errno
->>>>>>> 8313d6ae
 import getopt
 import io
 import json
@@ -583,11 +580,8 @@
                 args_tuple = (
                     (test, verbose, quiet),
                     dict(huntrleaks=huntrleaks, use_resources=use_resources,
-<<<<<<< HEAD
-                         debug=debug, rerun_failed=verbose3, timeout=timeout)
-=======
-                         debug=debug, output_on_failure=verbose3)
->>>>>>> 8313d6ae
+                         debug=debug, output_on_failure=verbose3,
+                         timeout=timeout)
                 )
                 yield (test, args_tuple)
         pending = tests_and_args()
@@ -672,11 +666,7 @@
             else:
                 try:
                     result = runtest(test, verbose, quiet, huntrleaks, debug,
-<<<<<<< HEAD
-                                     rerun_failed=verbose3, timeout=timeout)
-=======
-                                     output_on_failure=verbose3)
->>>>>>> 8313d6ae
+                                     output_on_failure=verbose3, timeout=timeout)
                     accumulate_result(test, result)
                 except KeyboardInterrupt:
                     interrupted = True
@@ -820,11 +810,7 @@
 
 def runtest(test, verbose, quiet,
             huntrleaks=False, debug=False, use_resources=None,
-<<<<<<< HEAD
-            rerun_failed=False, timeout=None):
-=======
-            output_on_failure=False):
->>>>>>> 8313d6ae
+            output_on_failure=False, timeout=None):
     """Run a single test.
 
     test -- the name of the test
@@ -833,13 +819,9 @@
     test_times -- a list of (time, test_name) pairs
     huntrleaks -- run multiple times to test for leaks; requires a debug
                   build; a triple corresponding to -R's three arguments
-<<<<<<< HEAD
-    rerun_failed -- if true, re-run in verbose mode when failed
+    output_on_failure -- if true, display test output on failure
     timeout -- dump the traceback and exit if a test takes more than
                timeout seconds
-=======
-    output_on_failure -- if true, display test output on failure
->>>>>>> 8313d6ae
 
     Returns one of the test result constants:
         INTERRUPTED      KeyboardInterrupt when run under -j
