"""Unit tests for the io module."""

# Tests of io are scattered over the test suite:
# * test_bufio - tests file buffering
# * test_memoryio - tests BytesIO and StringIO
# * test_fileio - tests FileIO
# * test_file - tests the file interface
# * test_io - tests everything else in the io module
# * test_univnewlines - tests universal newline support
# * test_largefile - tests operations on a file greater than 2**32 bytes
#     (only enabled with -ulargefile)

################################################################################
# ATTENTION TEST WRITERS!!!
################################################################################
# When writing tests for io, it's important to test both the C and Python
# implementations. This is usually done by writing a base test that refers to
# the type it is testing as a attribute. Then it provides custom subclasses to
# test both implementations. This file has lots of examples.
################################################################################

import abc
import array
import errno
import locale
import os
import pickle
import random
import signal
import sys
import time
import unittest
import warnings
import weakref
from collections import deque, UserList
from itertools import cycle, count
from test import support
from test.script_helper import assert_python_ok

import codecs
import io  # C implementation of io
import _pyio as pyio # Python implementation of io
try:
    import threading
except ImportError:
    threading = None

def _default_chunk_size():
    """Get the default TextIOWrapper chunk size"""
    with open(__file__, "r", encoding="latin-1") as f:
        return f._CHUNK_SIZE


class MockRawIOWithoutRead:
    """A RawIO implementation without read(), so as to exercise the default
    RawIO.read() which calls readinto()."""

    def __init__(self, read_stack=()):
        self._read_stack = list(read_stack)
        self._write_stack = []
        self._reads = 0
        self._extraneous_reads = 0

    def write(self, b):
        self._write_stack.append(bytes(b))
        return len(b)

    def writable(self):
        return True

    def fileno(self):
        return 42

    def readable(self):
        return True

    def seekable(self):
        return True

    def seek(self, pos, whence):
        return 0   # wrong but we gotta return something

    def tell(self):
        return 0   # same comment as above

    def readinto(self, buf):
        self._reads += 1
        max_len = len(buf)
        try:
            data = self._read_stack[0]
        except IndexError:
            self._extraneous_reads += 1
            return 0
        if data is None:
            del self._read_stack[0]
            return None
        n = len(data)
        if len(data) <= max_len:
            del self._read_stack[0]
            buf[:n] = data
            return n
        else:
            buf[:] = data[:max_len]
            self._read_stack[0] = data[max_len:]
            return max_len

    def truncate(self, pos=None):
        return pos

class CMockRawIOWithoutRead(MockRawIOWithoutRead, io.RawIOBase):
    pass

class PyMockRawIOWithoutRead(MockRawIOWithoutRead, pyio.RawIOBase):
    pass


class MockRawIO(MockRawIOWithoutRead):

    def read(self, n=None):
        self._reads += 1
        try:
            return self._read_stack.pop(0)
        except:
            self._extraneous_reads += 1
            return b""

class CMockRawIO(MockRawIO, io.RawIOBase):
    pass

class PyMockRawIO(MockRawIO, pyio.RawIOBase):
    pass


class MisbehavedRawIO(MockRawIO):
    def write(self, b):
        return super().write(b) * 2

    def read(self, n=None):
        return super().read(n) * 2

    def seek(self, pos, whence):
        return -123

    def tell(self):
        return -456

    def readinto(self, buf):
        super().readinto(buf)
        return len(buf) * 5

class CMisbehavedRawIO(MisbehavedRawIO, io.RawIOBase):
    pass

class PyMisbehavedRawIO(MisbehavedRawIO, pyio.RawIOBase):
    pass


class CloseFailureIO(MockRawIO):
    closed = 0

    def close(self):
        if not self.closed:
            self.closed = 1
            raise OSError

class CCloseFailureIO(CloseFailureIO, io.RawIOBase):
    pass

class PyCloseFailureIO(CloseFailureIO, pyio.RawIOBase):
    pass


class MockFileIO:

    def __init__(self, data):
        self.read_history = []
        super().__init__(data)

    def read(self, n=None):
        res = super().read(n)
        self.read_history.append(None if res is None else len(res))
        return res

    def readinto(self, b):
        res = super().readinto(b)
        self.read_history.append(res)
        return res

class CMockFileIO(MockFileIO, io.BytesIO):
    pass

class PyMockFileIO(MockFileIO, pyio.BytesIO):
    pass


class MockUnseekableIO:
    def seekable(self):
        return False

    def seek(self, *args):
        raise self.UnsupportedOperation("not seekable")

    def tell(self, *args):
        raise self.UnsupportedOperation("not seekable")

class CMockUnseekableIO(MockUnseekableIO, io.BytesIO):
    UnsupportedOperation = io.UnsupportedOperation

class PyMockUnseekableIO(MockUnseekableIO, pyio.BytesIO):
    UnsupportedOperation = pyio.UnsupportedOperation


class MockNonBlockWriterIO:

    def __init__(self):
        self._write_stack = []
        self._blocker_char = None

    def pop_written(self):
        s = b"".join(self._write_stack)
        self._write_stack[:] = []
        return s

    def block_on(self, char):
        """Block when a given char is encountered."""
        self._blocker_char = char

    def readable(self):
        return True

    def seekable(self):
        return True

    def writable(self):
        return True

    def write(self, b):
        b = bytes(b)
        n = -1
        if self._blocker_char:
            try:
                n = b.index(self._blocker_char)
            except ValueError:
                pass
            else:
                if n > 0:
                    # write data up to the first blocker
                    self._write_stack.append(b[:n])
                    return n
                else:
                    # cancel blocker and indicate would block
                    self._blocker_char = None
                    return None
        self._write_stack.append(b)
        return len(b)

class CMockNonBlockWriterIO(MockNonBlockWriterIO, io.RawIOBase):
    BlockingIOError = io.BlockingIOError

class PyMockNonBlockWriterIO(MockNonBlockWriterIO, pyio.RawIOBase):
    BlockingIOError = pyio.BlockingIOError


class IOTest(unittest.TestCase):

    def setUp(self):
        support.unlink(support.TESTFN)

    def tearDown(self):
        support.unlink(support.TESTFN)

    def write_ops(self, f):
        self.assertEqual(f.write(b"blah."), 5)
        f.truncate(0)
        self.assertEqual(f.tell(), 5)
        f.seek(0)

        self.assertEqual(f.write(b"blah."), 5)
        self.assertEqual(f.seek(0), 0)
        self.assertEqual(f.write(b"Hello."), 6)
        self.assertEqual(f.tell(), 6)
        self.assertEqual(f.seek(-1, 1), 5)
        self.assertEqual(f.tell(), 5)
        self.assertEqual(f.write(bytearray(b" world\n\n\n")), 9)
        self.assertEqual(f.seek(0), 0)
        self.assertEqual(f.write(b"h"), 1)
        self.assertEqual(f.seek(-1, 2), 13)
        self.assertEqual(f.tell(), 13)

        self.assertEqual(f.truncate(12), 12)
        self.assertEqual(f.tell(), 13)
        self.assertRaises(TypeError, f.seek, 0.0)

    def read_ops(self, f, buffered=False):
        data = f.read(5)
        self.assertEqual(data, b"hello")
        data = bytearray(data)
        self.assertEqual(f.readinto(data), 5)
        self.assertEqual(data, b" worl")
        self.assertEqual(f.readinto(data), 2)
        self.assertEqual(len(data), 5)
        self.assertEqual(data[:2], b"d\n")
        self.assertEqual(f.seek(0), 0)
        self.assertEqual(f.read(20), b"hello world\n")
        self.assertEqual(f.read(1), b"")
        self.assertEqual(f.readinto(bytearray(b"x")), 0)
        self.assertEqual(f.seek(-6, 2), 6)
        self.assertEqual(f.read(5), b"world")
        self.assertEqual(f.read(0), b"")
        self.assertEqual(f.readinto(bytearray()), 0)
        self.assertEqual(f.seek(-6, 1), 5)
        self.assertEqual(f.read(5), b" worl")
        self.assertEqual(f.tell(), 10)
        self.assertRaises(TypeError, f.seek, 0.0)
        if buffered:
            f.seek(0)
            self.assertEqual(f.read(), b"hello world\n")
            f.seek(6)
            self.assertEqual(f.read(), b"world\n")
            self.assertEqual(f.read(), b"")

    LARGE = 2**31

    def large_file_ops(self, f):
        assert f.readable()
        assert f.writable()
        self.assertEqual(f.seek(self.LARGE), self.LARGE)
        self.assertEqual(f.tell(), self.LARGE)
        self.assertEqual(f.write(b"xxx"), 3)
        self.assertEqual(f.tell(), self.LARGE + 3)
        self.assertEqual(f.seek(-1, 1), self.LARGE + 2)
        self.assertEqual(f.truncate(), self.LARGE + 2)
        self.assertEqual(f.tell(), self.LARGE + 2)
        self.assertEqual(f.seek(0, 2), self.LARGE + 2)
        self.assertEqual(f.truncate(self.LARGE + 1), self.LARGE + 1)
        self.assertEqual(f.tell(), self.LARGE + 2)
        self.assertEqual(f.seek(0, 2), self.LARGE + 1)
        self.assertEqual(f.seek(-1, 2), self.LARGE)
        self.assertEqual(f.read(2), b"x")

    def test_invalid_operations(self):
        # Try writing on a file opened in read mode and vice-versa.
        exc = self.UnsupportedOperation
        for mode in ("w", "wb"):
            with self.open(support.TESTFN, mode) as fp:
                self.assertRaises(exc, fp.read)
                self.assertRaises(exc, fp.readline)
        with self.open(support.TESTFN, "wb", buffering=0) as fp:
            self.assertRaises(exc, fp.read)
            self.assertRaises(exc, fp.readline)
        with self.open(support.TESTFN, "rb", buffering=0) as fp:
            self.assertRaises(exc, fp.write, b"blah")
            self.assertRaises(exc, fp.writelines, [b"blah\n"])
        with self.open(support.TESTFN, "rb") as fp:
            self.assertRaises(exc, fp.write, b"blah")
            self.assertRaises(exc, fp.writelines, [b"blah\n"])
        with self.open(support.TESTFN, "r") as fp:
            self.assertRaises(exc, fp.write, "blah")
            self.assertRaises(exc, fp.writelines, ["blah\n"])
            # Non-zero seeking from current or end pos
            self.assertRaises(exc, fp.seek, 1, self.SEEK_CUR)
            self.assertRaises(exc, fp.seek, -1, self.SEEK_END)

    def test_open_handles_NUL_chars(self):
        fn_with_NUL = 'foo\0bar'
        self.assertRaises(ValueError, self.open, fn_with_NUL, 'w')
        self.assertRaises(ValueError, self.open, bytes(fn_with_NUL, 'ascii'), 'w')

    def test_raw_file_io(self):
        with self.open(support.TESTFN, "wb", buffering=0) as f:
            self.assertEqual(f.readable(), False)
            self.assertEqual(f.writable(), True)
            self.assertEqual(f.seekable(), True)
            self.write_ops(f)
        with self.open(support.TESTFN, "rb", buffering=0) as f:
            self.assertEqual(f.readable(), True)
            self.assertEqual(f.writable(), False)
            self.assertEqual(f.seekable(), True)
            self.read_ops(f)

    def test_buffered_file_io(self):
        with self.open(support.TESTFN, "wb") as f:
            self.assertEqual(f.readable(), False)
            self.assertEqual(f.writable(), True)
            self.assertEqual(f.seekable(), True)
            self.write_ops(f)
        with self.open(support.TESTFN, "rb") as f:
            self.assertEqual(f.readable(), True)
            self.assertEqual(f.writable(), False)
            self.assertEqual(f.seekable(), True)
            self.read_ops(f, True)

    def test_readline(self):
        with self.open(support.TESTFN, "wb") as f:
            f.write(b"abc\ndef\nxyzzy\nfoo\x00bar\nanother line")
        with self.open(support.TESTFN, "rb") as f:
            self.assertEqual(f.readline(), b"abc\n")
            self.assertEqual(f.readline(10), b"def\n")
            self.assertEqual(f.readline(2), b"xy")
            self.assertEqual(f.readline(4), b"zzy\n")
            self.assertEqual(f.readline(), b"foo\x00bar\n")
            self.assertEqual(f.readline(None), b"another line")
            self.assertRaises(TypeError, f.readline, 5.3)
        with self.open(support.TESTFN, "r") as f:
            self.assertRaises(TypeError, f.readline, 5.3)

    def test_raw_bytes_io(self):
        f = self.BytesIO()
        self.write_ops(f)
        data = f.getvalue()
        self.assertEqual(data, b"hello world\n")
        f = self.BytesIO(data)
        self.read_ops(f, True)

    def test_large_file_ops(self):
        # On Windows and Mac OSX this test comsumes large resources; It takes
        # a long time to build the >2GB file and takes >2GB of disk space
        # therefore the resource must be enabled to run this test.
        if sys.platform[:3] == 'win' or sys.platform == 'darwin':
            support.requires(
                'largefile',
                'test requires %s bytes and a long time to run' % self.LARGE)
        with self.open(support.TESTFN, "w+b", 0) as f:
            self.large_file_ops(f)
        with self.open(support.TESTFN, "w+b") as f:
            self.large_file_ops(f)

    def test_with_open(self):
        for bufsize in (0, 1, 100):
            f = None
            with self.open(support.TESTFN, "wb", bufsize) as f:
                f.write(b"xxx")
            self.assertEqual(f.closed, True)
            f = None
            try:
                with self.open(support.TESTFN, "wb", bufsize) as f:
                    1/0
            except ZeroDivisionError:
                self.assertEqual(f.closed, True)
            else:
                self.fail("1/0 didn't raise an exception")

    # issue 5008
    def test_append_mode_tell(self):
        with self.open(support.TESTFN, "wb") as f:
            f.write(b"xxx")
        with self.open(support.TESTFN, "ab", buffering=0) as f:
            self.assertEqual(f.tell(), 3)
        with self.open(support.TESTFN, "ab") as f:
            self.assertEqual(f.tell(), 3)
        with self.open(support.TESTFN, "a") as f:
            self.assertTrue(f.tell() > 0)

    def test_destructor(self):
        record = []
        class MyFileIO(self.FileIO):
            def __del__(self):
                record.append(1)
                try:
                    f = super().__del__
                except AttributeError:
                    pass
                else:
                    f()
            def close(self):
                record.append(2)
                super().close()
            def flush(self):
                record.append(3)
                super().flush()
        with support.check_warnings(('', ResourceWarning)):
            f = MyFileIO(support.TESTFN, "wb")
            f.write(b"xxx")
            del f
            support.gc_collect()
            self.assertEqual(record, [1, 2, 3])
            with self.open(support.TESTFN, "rb") as f:
                self.assertEqual(f.read(), b"xxx")

    def _check_base_destructor(self, base):
        record = []
        class MyIO(base):
            def __init__(self):
                # This exercises the availability of attributes on object
                # destruction.
                # (in the C version, close() is called by the tp_dealloc
                # function, not by __del__)
                self.on_del = 1
                self.on_close = 2
                self.on_flush = 3
            def __del__(self):
                record.append(self.on_del)
                try:
                    f = super().__del__
                except AttributeError:
                    pass
                else:
                    f()
            def close(self):
                record.append(self.on_close)
                super().close()
            def flush(self):
                record.append(self.on_flush)
                super().flush()
        f = MyIO()
        del f
        support.gc_collect()
        self.assertEqual(record, [1, 2, 3])

    def test_IOBase_destructor(self):
        self._check_base_destructor(self.IOBase)

    def test_RawIOBase_destructor(self):
        self._check_base_destructor(self.RawIOBase)

    def test_BufferedIOBase_destructor(self):
        self._check_base_destructor(self.BufferedIOBase)

    def test_TextIOBase_destructor(self):
        self._check_base_destructor(self.TextIOBase)

    def test_close_flushes(self):
        with self.open(support.TESTFN, "wb") as f:
            f.write(b"xxx")
        with self.open(support.TESTFN, "rb") as f:
            self.assertEqual(f.read(), b"xxx")

    def test_array_writes(self):
        a = array.array('i', range(10))
        n = len(a.tobytes())
        with self.open(support.TESTFN, "wb", 0) as f:
            self.assertEqual(f.write(a), n)
        with self.open(support.TESTFN, "wb") as f:
            self.assertEqual(f.write(a), n)

    def test_closefd(self):
        self.assertRaises(ValueError, self.open, support.TESTFN, 'w',
                          closefd=False)

    def test_read_closed(self):
        with self.open(support.TESTFN, "w") as f:
            f.write("egg\n")
        with self.open(support.TESTFN, "r") as f:
            file = self.open(f.fileno(), "r", closefd=False)
            self.assertEqual(file.read(), "egg\n")
            file.seek(0)
            file.close()
            self.assertRaises(ValueError, file.read)

    def test_no_closefd_with_filename(self):
        # can't use closefd in combination with a file name
        self.assertRaises(ValueError, self.open, support.TESTFN, "r", closefd=False)

    def test_closefd_attr(self):
        with self.open(support.TESTFN, "wb") as f:
            f.write(b"egg\n")
        with self.open(support.TESTFN, "r") as f:
            self.assertEqual(f.buffer.raw.closefd, True)
            file = self.open(f.fileno(), "r", closefd=False)
            self.assertEqual(file.buffer.raw.closefd, False)

    def test_garbage_collection(self):
        # FileIO objects are collected, and collecting them flushes
        # all data to disk.
        with support.check_warnings(('', ResourceWarning)):
            f = self.FileIO(support.TESTFN, "wb")
            f.write(b"abcxxx")
            f.f = f
            wr = weakref.ref(f)
            del f
            support.gc_collect()
        self.assertTrue(wr() is None, wr)
        with self.open(support.TESTFN, "rb") as f:
            self.assertEqual(f.read(), b"abcxxx")

    def test_unbounded_file(self):
        # Issue #1174606: reading from an unbounded stream such as /dev/zero.
        zero = "/dev/zero"
        if not os.path.exists(zero):
            self.skipTest("{0} does not exist".format(zero))
        if sys.maxsize > 0x7FFFFFFF:
            self.skipTest("test can only run in a 32-bit address space")
        if support.real_max_memuse < support._2G:
            self.skipTest("test requires at least 2GB of memory")
        with self.open(zero, "rb", buffering=0) as f:
            self.assertRaises(OverflowError, f.read)
        with self.open(zero, "rb") as f:
            self.assertRaises(OverflowError, f.read)
        with self.open(zero, "r") as f:
            self.assertRaises(OverflowError, f.read)

    def test_flush_error_on_close(self):
        f = self.open(support.TESTFN, "wb", buffering=0)
        def bad_flush():
            raise OSError()
        f.flush = bad_flush
        self.assertRaises(OSError, f.close) # exception not swallowed
        self.assertTrue(f.closed)

    def test_multi_close(self):
        f = self.open(support.TESTFN, "wb", buffering=0)
        f.close()
        f.close()
        f.close()
        self.assertRaises(ValueError, f.flush)

    def test_RawIOBase_read(self):
        # Exercise the default RawIOBase.read() implementation (which calls
        # readinto() internally).
        rawio = self.MockRawIOWithoutRead((b"abc", b"d", None, b"efg", None))
        self.assertEqual(rawio.read(2), b"ab")
        self.assertEqual(rawio.read(2), b"c")
        self.assertEqual(rawio.read(2), b"d")
        self.assertEqual(rawio.read(2), None)
        self.assertEqual(rawio.read(2), b"ef")
        self.assertEqual(rawio.read(2), b"g")
        self.assertEqual(rawio.read(2), None)
        self.assertEqual(rawio.read(2), b"")

    def test_types_have_dict(self):
        test = (
            self.IOBase(),
            self.RawIOBase(),
            self.TextIOBase(),
            self.StringIO(),
            self.BytesIO()
        )
        for obj in test:
            self.assertTrue(hasattr(obj, "__dict__"))

    def test_opener(self):
        with self.open(support.TESTFN, "w") as f:
            f.write("egg\n")
        fd = os.open(support.TESTFN, os.O_RDONLY)
        def opener(path, flags):
            return fd
        with self.open("non-existent", "r", opener=opener) as f:
            self.assertEqual(f.read(), "egg\n")

    def test_fileio_closefd(self):
        # Issue #4841
        with self.open(__file__, 'rb') as f1, \
             self.open(__file__, 'rb') as f2:
            fileio = self.FileIO(f1.fileno(), closefd=False)
            # .__init__() must not close f1
            fileio.__init__(f2.fileno(), closefd=False)
            f1.readline()
            # .close() must not close f2
            fileio.close()
            f2.readline()

    def test_nonbuffered_textio(self):
        with warnings.catch_warnings(record=True) as recorded:
            with self.assertRaises(ValueError):
                self.open(support.TESTFN, 'w', buffering=0)
            support.gc_collect()
        self.assertEqual(recorded, [])

    def test_invalid_newline(self):
        with warnings.catch_warnings(record=True) as recorded:
            with self.assertRaises(ValueError):
                self.open(support.TESTFN, 'w', newline='invalid')
            support.gc_collect()
        self.assertEqual(recorded, [])


class CIOTest(IOTest):

    def test_IOBase_finalize(self):
        # Issue #12149: segmentation fault on _PyIOBase_finalize when both a
        # class which inherits IOBase and an object of this class are caught
        # in a reference cycle and close() is already in the method cache.
        class MyIO(self.IOBase):
            def close(self):
                pass

        # create an instance to populate the method cache
        MyIO()
        obj = MyIO()
        obj.obj = obj
        wr = weakref.ref(obj)
        del MyIO
        del obj
        support.gc_collect()
        self.assertTrue(wr() is None, wr)

class PyIOTest(IOTest):
    pass


class CommonBufferedTests:
    # Tests common to BufferedReader, BufferedWriter and BufferedRandom

    def test_detach(self):
        raw = self.MockRawIO()
        buf = self.tp(raw)
        self.assertIs(buf.detach(), raw)
        self.assertRaises(ValueError, buf.detach)

    def test_fileno(self):
        rawio = self.MockRawIO()
        bufio = self.tp(rawio)

        self.assertEqual(42, bufio.fileno())

    @unittest.skip('test having existential crisis')
    def test_no_fileno(self):
        # XXX will we always have fileno() function? If so, kill
        # this test. Else, write it.
        pass

    def test_invalid_args(self):
        rawio = self.MockRawIO()
        bufio = self.tp(rawio)
        # Invalid whence
        self.assertRaises(ValueError, bufio.seek, 0, -1)
        self.assertRaises(ValueError, bufio.seek, 0, 9)

    def test_override_destructor(self):
        tp = self.tp
        record = []
        class MyBufferedIO(tp):
            def __del__(self):
                record.append(1)
                try:
                    f = super().__del__
                except AttributeError:
                    pass
                else:
                    f()
            def close(self):
                record.append(2)
                super().close()
            def flush(self):
                record.append(3)
                super().flush()
        rawio = self.MockRawIO()
        bufio = MyBufferedIO(rawio)
        writable = bufio.writable()
        del bufio
        support.gc_collect()
        if writable:
            self.assertEqual(record, [1, 2, 3])
        else:
            self.assertEqual(record, [1, 2])

    def test_context_manager(self):
        # Test usability as a context manager
        rawio = self.MockRawIO()
        bufio = self.tp(rawio)
        def _with():
            with bufio:
                pass
        _with()
        # bufio should now be closed, and using it a second time should raise
        # a ValueError.
        self.assertRaises(ValueError, _with)

    def test_error_through_destructor(self):
        # Test that the exception state is not modified by a destructor,
        # even if close() fails.
        rawio = self.CloseFailureIO()
        def f():
            self.tp(rawio).xyzzy
        with support.captured_output("stderr") as s:
            self.assertRaises(AttributeError, f)
        s = s.getvalue().strip()
        if s:
            # The destructor *may* have printed an unraisable error, check it
            self.assertEqual(len(s.splitlines()), 1)
            self.assertTrue(s.startswith("Exception OSError: "), s)
            self.assertTrue(s.endswith(" ignored"), s)

    def test_repr(self):
        raw = self.MockRawIO()
        b = self.tp(raw)
        clsname = "%s.%s" % (self.tp.__module__, self.tp.__qualname__)
        self.assertEqual(repr(b), "<%s>" % clsname)
        raw.name = "dummy"
        self.assertEqual(repr(b), "<%s name='dummy'>" % clsname)
        raw.name = b"dummy"
        self.assertEqual(repr(b), "<%s name=b'dummy'>" % clsname)

    def test_flush_error_on_close(self):
        raw = self.MockRawIO()
        def bad_flush():
            raise OSError()
        raw.flush = bad_flush
        b = self.tp(raw)
        self.assertRaises(OSError, b.close) # exception not swallowed
        self.assertTrue(b.closed)

    def test_close_error_on_close(self):
        raw = self.MockRawIO()
        def bad_flush():
            raise OSError('flush')
        def bad_close():
            raise OSError('close')
        raw.close = bad_close
        b = self.tp(raw)
        b.flush = bad_flush
        with self.assertRaises(OSError) as err: # exception not swallowed
            b.close()
        self.assertEqual(err.exception.args, ('close',))
        self.assertIsInstance(err.exception.__context__, OSError)
        self.assertEqual(err.exception.__context__.args, ('flush',))
        self.assertFalse(b.closed)

    def test_nonnormalized_close_error_on_close(self):
        # Issue #21677
        raw = self.MockRawIO()
        def bad_flush():
            raise non_existing_flush
        def bad_close():
            raise non_existing_close
        raw.close = bad_close
        b = self.tp(raw)
        b.flush = bad_flush
        with self.assertRaises(NameError) as err: # exception not swallowed
            b.close()
        self.assertIn('non_existing_close', str(err.exception))
        self.assertIsInstance(err.exception.__context__, NameError)
        self.assertIn('non_existing_flush', str(err.exception.__context__))
        self.assertFalse(b.closed)

    def test_multi_close(self):
        raw = self.MockRawIO()
        b = self.tp(raw)
        b.close()
        b.close()
        b.close()
        self.assertRaises(ValueError, b.flush)

    def test_unseekable(self):
        bufio = self.tp(self.MockUnseekableIO(b"A" * 10))
        self.assertRaises(self.UnsupportedOperation, bufio.tell)
        self.assertRaises(self.UnsupportedOperation, bufio.seek, 0)

    def test_readonly_attributes(self):
        raw = self.MockRawIO()
        buf = self.tp(raw)
        x = self.MockRawIO()
        with self.assertRaises(AttributeError):
            buf.raw = x


class SizeofTest:

    @support.cpython_only
    def test_sizeof(self):
        bufsize1 = 4096
        bufsize2 = 8192
        rawio = self.MockRawIO()
        bufio = self.tp(rawio, buffer_size=bufsize1)
        size = sys.getsizeof(bufio) - bufsize1
        rawio = self.MockRawIO()
        bufio = self.tp(rawio, buffer_size=bufsize2)
        self.assertEqual(sys.getsizeof(bufio), size + bufsize2)

    @support.cpython_only
    def test_buffer_freeing(self) :
        bufsize = 4096
        rawio = self.MockRawIO()
        bufio = self.tp(rawio, buffer_size=bufsize)
        size = sys.getsizeof(bufio) - bufsize
        bufio.close()
        self.assertEqual(sys.getsizeof(bufio), size)

class BufferedReaderTest(unittest.TestCase, CommonBufferedTests):
    read_mode = "rb"

    def test_constructor(self):
        rawio = self.MockRawIO([b"abc"])
        bufio = self.tp(rawio)
        bufio.__init__(rawio)
        bufio.__init__(rawio, buffer_size=1024)
        bufio.__init__(rawio, buffer_size=16)
        self.assertEqual(b"abc", bufio.read())
        self.assertRaises(ValueError, bufio.__init__, rawio, buffer_size=0)
        self.assertRaises(ValueError, bufio.__init__, rawio, buffer_size=-16)
        self.assertRaises(ValueError, bufio.__init__, rawio, buffer_size=-1)
        rawio = self.MockRawIO([b"abc"])
        bufio.__init__(rawio)
        self.assertEqual(b"abc", bufio.read())

    def test_uninitialized(self):
        bufio = self.tp.__new__(self.tp)
        del bufio
        bufio = self.tp.__new__(self.tp)
        self.assertRaisesRegex((ValueError, AttributeError),
                               'uninitialized|has no attribute',
                               bufio.read, 0)
        bufio.__init__(self.MockRawIO())
        self.assertEqual(bufio.read(0), b'')

    def test_read(self):
        for arg in (None, 7):
            rawio = self.MockRawIO((b"abc", b"d", b"efg"))
            bufio = self.tp(rawio)
            self.assertEqual(b"abcdefg", bufio.read(arg))
        # Invalid args
        self.assertRaises(ValueError, bufio.read, -2)

    def test_read1(self):
        rawio = self.MockRawIO((b"abc", b"d", b"efg"))
        bufio = self.tp(rawio)
        self.assertEqual(b"a", bufio.read(1))
        self.assertEqual(b"b", bufio.read1(1))
        self.assertEqual(rawio._reads, 1)
        self.assertEqual(b"c", bufio.read1(100))
        self.assertEqual(rawio._reads, 1)
        self.assertEqual(b"d", bufio.read1(100))
        self.assertEqual(rawio._reads, 2)
        self.assertEqual(b"efg", bufio.read1(100))
        self.assertEqual(rawio._reads, 3)
        self.assertEqual(b"", bufio.read1(100))
        self.assertEqual(rawio._reads, 4)
        # Invalid args
        self.assertRaises(ValueError, bufio.read1, -1)

    def test_readinto(self):
        rawio = self.MockRawIO((b"abc", b"d", b"efg"))
        bufio = self.tp(rawio)
        b = bytearray(2)
        self.assertEqual(bufio.readinto(b), 2)
        self.assertEqual(b, b"ab")
        self.assertEqual(bufio.readinto(b), 2)
        self.assertEqual(b, b"cd")
        self.assertEqual(bufio.readinto(b), 2)
        self.assertEqual(b, b"ef")
        self.assertEqual(bufio.readinto(b), 1)
        self.assertEqual(b, b"gf")
        self.assertEqual(bufio.readinto(b), 0)
        self.assertEqual(b, b"gf")
        rawio = self.MockRawIO((b"abc", None))
        bufio = self.tp(rawio)
        self.assertEqual(bufio.readinto(b), 2)
        self.assertEqual(b, b"ab")
        self.assertEqual(bufio.readinto(b), 1)
        self.assertEqual(b, b"cb")

    def test_readinto1(self):
        buffer_size = 10
        rawio = self.MockRawIO((b"abc", b"de", b"fgh", b"jkl"))
        bufio = self.tp(rawio, buffer_size=buffer_size)
        b = bytearray(2)
        self.assertEqual(bufio.peek(3), b'abc')
        self.assertEqual(rawio._reads, 1)
        self.assertEqual(bufio.readinto1(b), 2)
        self.assertEqual(b, b"ab")
        self.assertEqual(rawio._reads, 1)
        self.assertEqual(bufio.readinto1(b), 1)
        self.assertEqual(b[:1], b"c")
        self.assertEqual(rawio._reads, 1)
        self.assertEqual(bufio.readinto1(b), 2)
        self.assertEqual(b, b"de")
        self.assertEqual(rawio._reads, 2)
        b = bytearray(2*buffer_size)
        self.assertEqual(bufio.peek(3), b'fgh')
        self.assertEqual(rawio._reads, 3)
        self.assertEqual(bufio.readinto1(b), 6)
        self.assertEqual(b[:6], b"fghjkl")
        self.assertEqual(rawio._reads, 4)

    def test_readinto_array(self):
        buffer_size = 60
        data = b"a" * 26
        rawio = self.MockRawIO((data,))
        bufio = self.tp(rawio, buffer_size=buffer_size)

        # Create an array with element size > 1 byte
        b = array.array('i', b'x' * 32)
        assert len(b) != 16

        # Read into it. We should get as many *bytes* as we can fit into b
        # (which is more than the number of elements)
        n = bufio.readinto(b)
        self.assertGreater(n, len(b))

        # Check that old contents of b are preserved
        bm = memoryview(b).cast('B')
        self.assertLess(n, len(bm))
        self.assertEqual(bm[:n], data[:n])
        self.assertEqual(bm[n:], b'x' * (len(bm[n:])))

    def test_readinto1_array(self):
        buffer_size = 60
        data = b"a" * 26
        rawio = self.MockRawIO((data,))
        bufio = self.tp(rawio, buffer_size=buffer_size)

        # Create an array with element size > 1 byte
        b = array.array('i', b'x' * 32)
        assert len(b) != 16

        # Read into it. We should get as many *bytes* as we can fit into b
        # (which is more than the number of elements)
        n = bufio.readinto1(b)
        self.assertGreater(n, len(b))

        # Check that old contents of b are preserved
        bm = memoryview(b).cast('B')
        self.assertLess(n, len(bm))
        self.assertEqual(bm[:n], data[:n])
        self.assertEqual(bm[n:], b'x' * (len(bm[n:])))

    def test_readlines(self):
        def bufio():
            rawio = self.MockRawIO((b"abc\n", b"d\n", b"ef"))
            return self.tp(rawio)
        self.assertEqual(bufio().readlines(), [b"abc\n", b"d\n", b"ef"])
        self.assertEqual(bufio().readlines(5), [b"abc\n", b"d\n"])
        self.assertEqual(bufio().readlines(None), [b"abc\n", b"d\n", b"ef"])

    def test_buffering(self):
        data = b"abcdefghi"
        dlen = len(data)

        tests = [
            [ 100, [ 3, 1, 4, 8 ], [ dlen, 0 ] ],
            [ 100, [ 3, 3, 3],     [ dlen ]    ],
            [   4, [ 1, 2, 4, 2 ], [ 4, 4, 1 ] ],
        ]

        for bufsize, buf_read_sizes, raw_read_sizes in tests:
            rawio = self.MockFileIO(data)
            bufio = self.tp(rawio, buffer_size=bufsize)
            pos = 0
            for nbytes in buf_read_sizes:
                self.assertEqual(bufio.read(nbytes), data[pos:pos+nbytes])
                pos += nbytes
            # this is mildly implementation-dependent
            self.assertEqual(rawio.read_history, raw_read_sizes)

    def test_read_non_blocking(self):
        # Inject some None's in there to simulate EWOULDBLOCK
        rawio = self.MockRawIO((b"abc", b"d", None, b"efg", None, None, None))
        bufio = self.tp(rawio)
        self.assertEqual(b"abcd", bufio.read(6))
        self.assertEqual(b"e", bufio.read(1))
        self.assertEqual(b"fg", bufio.read())
        self.assertEqual(b"", bufio.peek(1))
        self.assertIsNone(bufio.read())
        self.assertEqual(b"", bufio.read())

        rawio = self.MockRawIO((b"a", None, None))
        self.assertEqual(b"a", rawio.readall())
        self.assertIsNone(rawio.readall())

    def test_read_past_eof(self):
        rawio = self.MockRawIO((b"abc", b"d", b"efg"))
        bufio = self.tp(rawio)

        self.assertEqual(b"abcdefg", bufio.read(9000))

    def test_read_all(self):
        rawio = self.MockRawIO((b"abc", b"d", b"efg"))
        bufio = self.tp(rawio)

        self.assertEqual(b"abcdefg", bufio.read())

    @unittest.skipUnless(threading, 'Threading required for this test.')
    @support.requires_resource('cpu')
    def test_threads(self):
        try:
            # Write out many bytes with exactly the same number of 0's,
            # 1's... 255's. This will help us check that concurrent reading
            # doesn't duplicate or forget contents.
            N = 1000
            l = list(range(256)) * N
            random.shuffle(l)
            s = bytes(bytearray(l))
            with self.open(support.TESTFN, "wb") as f:
                f.write(s)
            with self.open(support.TESTFN, self.read_mode, buffering=0) as raw:
                bufio = self.tp(raw, 8)
                errors = []
                results = []
                def f():
                    try:
                        # Intra-buffer read then buffer-flushing read
                        for n in cycle([1, 19]):
                            s = bufio.read(n)
                            if not s:
                                break
                            # list.append() is atomic
                            results.append(s)
                    except Exception as e:
                        errors.append(e)
                        raise
                threads = [threading.Thread(target=f) for x in range(20)]
                for t in threads:
                    t.start()
                time.sleep(0.02) # yield
                for t in threads:
                    t.join()
                self.assertFalse(errors,
                    "the following exceptions were caught: %r" % errors)
                s = b''.join(results)
                for i in range(256):
                    c = bytes(bytearray([i]))
                    self.assertEqual(s.count(c), N)
        finally:
            support.unlink(support.TESTFN)

    def test_unseekable(self):
        bufio = self.tp(self.MockUnseekableIO(b"A" * 10))
        self.assertRaises(self.UnsupportedOperation, bufio.tell)
        self.assertRaises(self.UnsupportedOperation, bufio.seek, 0)
        bufio.read(1)
        self.assertRaises(self.UnsupportedOperation, bufio.seek, 0)
        self.assertRaises(self.UnsupportedOperation, bufio.tell)

    def test_misbehaved_io(self):
        rawio = self.MisbehavedRawIO((b"abc", b"d", b"efg"))
        bufio = self.tp(rawio)
        self.assertRaises(OSError, bufio.seek, 0)
        self.assertRaises(OSError, bufio.tell)

    def test_no_extraneous_read(self):
        # Issue #9550; when the raw IO object has satisfied the read request,
        # we should not issue any additional reads, otherwise it may block
        # (e.g. socket).
        bufsize = 16
        for n in (2, bufsize - 1, bufsize, bufsize + 1, bufsize * 2):
            rawio = self.MockRawIO([b"x" * n])
            bufio = self.tp(rawio, bufsize)
            self.assertEqual(bufio.read(n), b"x" * n)
            # Simple case: one raw read is enough to satisfy the request.
            self.assertEqual(rawio._extraneous_reads, 0,
                             "failed for {}: {} != 0".format(n, rawio._extraneous_reads))
            # A more complex case where two raw reads are needed to satisfy
            # the request.
            rawio = self.MockRawIO([b"x" * (n - 1), b"x"])
            bufio = self.tp(rawio, bufsize)
            self.assertEqual(bufio.read(n), b"x" * n)
            self.assertEqual(rawio._extraneous_reads, 0,
                             "failed for {}: {} != 0".format(n, rawio._extraneous_reads))


class CBufferedReaderTest(BufferedReaderTest, SizeofTest):
    tp = io.BufferedReader

    def test_constructor(self):
        BufferedReaderTest.test_constructor(self)
        # The allocation can succeed on 32-bit builds, e.g. with more
        # than 2GB RAM and a 64-bit kernel.
        if sys.maxsize > 0x7FFFFFFF:
            rawio = self.MockRawIO()
            bufio = self.tp(rawio)
            self.assertRaises((OverflowError, MemoryError, ValueError),
                bufio.__init__, rawio, sys.maxsize)

    def test_initialization(self):
        rawio = self.MockRawIO([b"abc"])
        bufio = self.tp(rawio)
        self.assertRaises(ValueError, bufio.__init__, rawio, buffer_size=0)
        self.assertRaises(ValueError, bufio.read)
        self.assertRaises(ValueError, bufio.__init__, rawio, buffer_size=-16)
        self.assertRaises(ValueError, bufio.read)
        self.assertRaises(ValueError, bufio.__init__, rawio, buffer_size=-1)
        self.assertRaises(ValueError, bufio.read)

    def test_misbehaved_io_read(self):
        rawio = self.MisbehavedRawIO((b"abc", b"d", b"efg"))
        bufio = self.tp(rawio)
        # _pyio.BufferedReader seems to implement reading different, so that
        # checking this is not so easy.
        self.assertRaises(OSError, bufio.read, 10)

    def test_garbage_collection(self):
        # C BufferedReader objects are collected.
        # The Python version has __del__, so it ends into gc.garbage instead
        with support.check_warnings(('', ResourceWarning)):
            rawio = self.FileIO(support.TESTFN, "w+b")
            f = self.tp(rawio)
            f.f = f
            wr = weakref.ref(f)
            del f
            support.gc_collect()
        self.assertTrue(wr() is None, wr)

    def test_args_error(self):
        # Issue #17275
        with self.assertRaisesRegex(TypeError, "BufferedReader"):
            self.tp(io.BytesIO(), 1024, 1024, 1024)


class PyBufferedReaderTest(BufferedReaderTest):
    tp = pyio.BufferedReader


class BufferedWriterTest(unittest.TestCase, CommonBufferedTests):
    write_mode = "wb"

    def test_constructor(self):
        rawio = self.MockRawIO()
        bufio = self.tp(rawio)
        bufio.__init__(rawio)
        bufio.__init__(rawio, buffer_size=1024)
        bufio.__init__(rawio, buffer_size=16)
        self.assertEqual(3, bufio.write(b"abc"))
        bufio.flush()
        self.assertRaises(ValueError, bufio.__init__, rawio, buffer_size=0)
        self.assertRaises(ValueError, bufio.__init__, rawio, buffer_size=-16)
        self.assertRaises(ValueError, bufio.__init__, rawio, buffer_size=-1)
        bufio.__init__(rawio)
        self.assertEqual(3, bufio.write(b"ghi"))
        bufio.flush()
        self.assertEqual(b"".join(rawio._write_stack), b"abcghi")

    def test_uninitialized(self):
        bufio = self.tp.__new__(self.tp)
        del bufio
        bufio = self.tp.__new__(self.tp)
        self.assertRaisesRegex((ValueError, AttributeError),
                               'uninitialized|has no attribute',
                               bufio.write, b'')
        bufio.__init__(self.MockRawIO())
        self.assertEqual(bufio.write(b''), 0)

    def test_detach_flush(self):
        raw = self.MockRawIO()
        buf = self.tp(raw)
        buf.write(b"howdy!")
        self.assertFalse(raw._write_stack)
        buf.detach()
        self.assertEqual(raw._write_stack, [b"howdy!"])

    def test_write(self):
        # Write to the buffered IO but don't overflow the buffer.
        writer = self.MockRawIO()
        bufio = self.tp(writer, 8)
        bufio.write(b"abc")
        self.assertFalse(writer._write_stack)

    def test_write_overflow(self):
        writer = self.MockRawIO()
        bufio = self.tp(writer, 8)
        contents = b"abcdefghijklmnop"
        for n in range(0, len(contents), 3):
            bufio.write(contents[n:n+3])
        flushed = b"".join(writer._write_stack)
        # At least (total - 8) bytes were implicitly flushed, perhaps more
        # depending on the implementation.
        self.assertTrue(flushed.startswith(contents[:-8]), flushed)

    def check_writes(self, intermediate_func):
        # Lots of writes, test the flushed output is as expected.
        contents = bytes(range(256)) * 1000
        n = 0
        writer = self.MockRawIO()
        bufio = self.tp(writer, 13)
        # Generator of write sizes: repeat each N 15 times then proceed to N+1
        def gen_sizes():
            for size in count(1):
                for i in range(15):
                    yield size
        sizes = gen_sizes()
        while n < len(contents):
            size = min(next(sizes), len(contents) - n)
            self.assertEqual(bufio.write(contents[n:n+size]), size)
            intermediate_func(bufio)
            n += size
        bufio.flush()
        self.assertEqual(contents, b"".join(writer._write_stack))

    def test_writes(self):
        self.check_writes(lambda bufio: None)

    def test_writes_and_flushes(self):
        self.check_writes(lambda bufio: bufio.flush())

    def test_writes_and_seeks(self):
        def _seekabs(bufio):
            pos = bufio.tell()
            bufio.seek(pos + 1, 0)
            bufio.seek(pos - 1, 0)
            bufio.seek(pos, 0)
        self.check_writes(_seekabs)
        def _seekrel(bufio):
            pos = bufio.seek(0, 1)
            bufio.seek(+1, 1)
            bufio.seek(-1, 1)
            bufio.seek(pos, 0)
        self.check_writes(_seekrel)

    def test_writes_and_truncates(self):
        self.check_writes(lambda bufio: bufio.truncate(bufio.tell()))

    def test_write_non_blocking(self):
        raw = self.MockNonBlockWriterIO()
        bufio = self.tp(raw, 8)

        self.assertEqual(bufio.write(b"abcd"), 4)
        self.assertEqual(bufio.write(b"efghi"), 5)
        # 1 byte will be written, the rest will be buffered
        raw.block_on(b"k")
        self.assertEqual(bufio.write(b"jklmn"), 5)

        # 8 bytes will be written, 8 will be buffered and the rest will be lost
        raw.block_on(b"0")
        try:
            bufio.write(b"opqrwxyz0123456789")
        except self.BlockingIOError as e:
            written = e.characters_written
        else:
            self.fail("BlockingIOError should have been raised")
        self.assertEqual(written, 16)
        self.assertEqual(raw.pop_written(),
            b"abcdefghijklmnopqrwxyz")

        self.assertEqual(bufio.write(b"ABCDEFGHI"), 9)
        s = raw.pop_written()
        # Previously buffered bytes were flushed
        self.assertTrue(s.startswith(b"01234567A"), s)

    def test_write_and_rewind(self):
        raw = io.BytesIO()
        bufio = self.tp(raw, 4)
        self.assertEqual(bufio.write(b"abcdef"), 6)
        self.assertEqual(bufio.tell(), 6)
        bufio.seek(0, 0)
        self.assertEqual(bufio.write(b"XY"), 2)
        bufio.seek(6, 0)
        self.assertEqual(raw.getvalue(), b"XYcdef")
        self.assertEqual(bufio.write(b"123456"), 6)
        bufio.flush()
        self.assertEqual(raw.getvalue(), b"XYcdef123456")

    def test_flush(self):
        writer = self.MockRawIO()
        bufio = self.tp(writer, 8)
        bufio.write(b"abc")
        bufio.flush()
        self.assertEqual(b"abc", writer._write_stack[0])

    def test_writelines(self):
        l = [b'ab', b'cd', b'ef']
        writer = self.MockRawIO()
        bufio = self.tp(writer, 8)
        bufio.writelines(l)
        bufio.flush()
        self.assertEqual(b''.join(writer._write_stack), b'abcdef')

    def test_writelines_userlist(self):
        l = UserList([b'ab', b'cd', b'ef'])
        writer = self.MockRawIO()
        bufio = self.tp(writer, 8)
        bufio.writelines(l)
        bufio.flush()
        self.assertEqual(b''.join(writer._write_stack), b'abcdef')

    def test_writelines_error(self):
        writer = self.MockRawIO()
        bufio = self.tp(writer, 8)
        self.assertRaises(TypeError, bufio.writelines, [1, 2, 3])
        self.assertRaises(TypeError, bufio.writelines, None)
        self.assertRaises(TypeError, bufio.writelines, 'abc')

    def test_destructor(self):
        writer = self.MockRawIO()
        bufio = self.tp(writer, 8)
        bufio.write(b"abc")
        del bufio
        support.gc_collect()
        self.assertEqual(b"abc", writer._write_stack[0])

    def test_truncate(self):
        # Truncate implicitly flushes the buffer.
        with self.open(support.TESTFN, self.write_mode, buffering=0) as raw:
            bufio = self.tp(raw, 8)
            bufio.write(b"abcdef")
            self.assertEqual(bufio.truncate(3), 3)
            self.assertEqual(bufio.tell(), 6)
        with self.open(support.TESTFN, "rb", buffering=0) as f:
            self.assertEqual(f.read(), b"abc")

    @unittest.skipUnless(threading, 'Threading required for this test.')
    @support.requires_resource('cpu')
    def test_threads(self):
        try:
            # Write out many bytes from many threads and test they were
            # all flushed.
            N = 1000
            contents = bytes(range(256)) * N
            sizes = cycle([1, 19])
            n = 0
            queue = deque()
            while n < len(contents):
                size = next(sizes)
                queue.append(contents[n:n+size])
                n += size
            del contents
            # We use a real file object because it allows us to
            # exercise situations where the GIL is released before
            # writing the buffer to the raw streams. This is in addition
            # to concurrency issues due to switching threads in the middle
            # of Python code.
            with self.open(support.TESTFN, self.write_mode, buffering=0) as raw:
                bufio = self.tp(raw, 8)
                errors = []
                def f():
                    try:
                        while True:
                            try:
                                s = queue.popleft()
                            except IndexError:
                                return
                            bufio.write(s)
                    except Exception as e:
                        errors.append(e)
                        raise
                threads = [threading.Thread(target=f) for x in range(20)]
                for t in threads:
                    t.start()
                time.sleep(0.02) # yield
                for t in threads:
                    t.join()
                self.assertFalse(errors,
                    "the following exceptions were caught: %r" % errors)
                bufio.close()
            with self.open(support.TESTFN, "rb") as f:
                s = f.read()
            for i in range(256):
                self.assertEqual(s.count(bytes([i])), N)
        finally:
            support.unlink(support.TESTFN)

    def test_misbehaved_io(self):
        rawio = self.MisbehavedRawIO()
        bufio = self.tp(rawio, 5)
        self.assertRaises(OSError, bufio.seek, 0)
        self.assertRaises(OSError, bufio.tell)
        self.assertRaises(OSError, bufio.write, b"abcdef")

    def test_max_buffer_size_removal(self):
        with self.assertRaises(TypeError):
            self.tp(self.MockRawIO(), 8, 12)

    def test_write_error_on_close(self):
        raw = self.MockRawIO()
        def bad_write(b):
            raise OSError()
        raw.write = bad_write
        b = self.tp(raw)
        b.write(b'spam')
        self.assertRaises(OSError, b.close) # exception not swallowed
        self.assertTrue(b.closed)


class CBufferedWriterTest(BufferedWriterTest, SizeofTest):
    tp = io.BufferedWriter

    def test_constructor(self):
        BufferedWriterTest.test_constructor(self)
        # The allocation can succeed on 32-bit builds, e.g. with more
        # than 2GB RAM and a 64-bit kernel.
        if sys.maxsize > 0x7FFFFFFF:
            rawio = self.MockRawIO()
            bufio = self.tp(rawio)
            self.assertRaises((OverflowError, MemoryError, ValueError),
                bufio.__init__, rawio, sys.maxsize)

    def test_initialization(self):
        rawio = self.MockRawIO()
        bufio = self.tp(rawio)
        self.assertRaises(ValueError, bufio.__init__, rawio, buffer_size=0)
        self.assertRaises(ValueError, bufio.write, b"def")
        self.assertRaises(ValueError, bufio.__init__, rawio, buffer_size=-16)
        self.assertRaises(ValueError, bufio.write, b"def")
        self.assertRaises(ValueError, bufio.__init__, rawio, buffer_size=-1)
        self.assertRaises(ValueError, bufio.write, b"def")

    def test_garbage_collection(self):
        # C BufferedWriter objects are collected, and collecting them flushes
        # all data to disk.
        # The Python version has __del__, so it ends into gc.garbage instead
        with support.check_warnings(('', ResourceWarning)):
            rawio = self.FileIO(support.TESTFN, "w+b")
            f = self.tp(rawio)
            f.write(b"123xxx")
            f.x = f
            wr = weakref.ref(f)
            del f
            support.gc_collect()
        self.assertTrue(wr() is None, wr)
        with self.open(support.TESTFN, "rb") as f:
            self.assertEqual(f.read(), b"123xxx")

    def test_args_error(self):
        # Issue #17275
        with self.assertRaisesRegex(TypeError, "BufferedWriter"):
            self.tp(io.BytesIO(), 1024, 1024, 1024)


class PyBufferedWriterTest(BufferedWriterTest):
    tp = pyio.BufferedWriter

class BufferedRWPairTest(unittest.TestCase):

    def test_constructor(self):
        pair = self.tp(self.MockRawIO(), self.MockRawIO())
        self.assertFalse(pair.closed)

    def test_uninitialized(self):
        pair = self.tp.__new__(self.tp)
        del pair
        pair = self.tp.__new__(self.tp)
        self.assertRaisesRegex((ValueError, AttributeError),
                               'uninitialized|has no attribute',
                               pair.read, 0)
        self.assertRaisesRegex((ValueError, AttributeError),
                               'uninitialized|has no attribute',
                               pair.write, b'')
        pair.__init__(self.MockRawIO(), self.MockRawIO())
        self.assertEqual(pair.read(0), b'')
        self.assertEqual(pair.write(b''), 0)

    def test_detach(self):
        pair = self.tp(self.MockRawIO(), self.MockRawIO())
        self.assertRaises(self.UnsupportedOperation, pair.detach)

    def test_constructor_max_buffer_size_removal(self):
        with self.assertRaises(TypeError):
            self.tp(self.MockRawIO(), self.MockRawIO(), 8, 12)

    def test_constructor_with_not_readable(self):
        class NotReadable(MockRawIO):
            def readable(self):
                return False

        self.assertRaises(OSError, self.tp, NotReadable(), self.MockRawIO())

    def test_constructor_with_not_writeable(self):
        class NotWriteable(MockRawIO):
            def writable(self):
                return False

        self.assertRaises(OSError, self.tp, self.MockRawIO(), NotWriteable())

    def test_read(self):
        pair = self.tp(self.BytesIO(b"abcdef"), self.MockRawIO())

        self.assertEqual(pair.read(3), b"abc")
        self.assertEqual(pair.read(1), b"d")
        self.assertEqual(pair.read(), b"ef")
        pair = self.tp(self.BytesIO(b"abc"), self.MockRawIO())
        self.assertEqual(pair.read(None), b"abc")

    def test_readlines(self):
        pair = lambda: self.tp(self.BytesIO(b"abc\ndef\nh"), self.MockRawIO())
        self.assertEqual(pair().readlines(), [b"abc\n", b"def\n", b"h"])
        self.assertEqual(pair().readlines(), [b"abc\n", b"def\n", b"h"])
        self.assertEqual(pair().readlines(5), [b"abc\n", b"def\n"])

    def test_read1(self):
        # .read1() is delegated to the underlying reader object, so this test
        # can be shallow.
        pair = self.tp(self.BytesIO(b"abcdef"), self.MockRawIO())

        self.assertEqual(pair.read1(3), b"abc")

    def test_readinto(self):
        pair = self.tp(self.BytesIO(b"abcdef"), self.MockRawIO())

        data = bytearray(5)
        self.assertEqual(pair.readinto(data), 5)
        self.assertEqual(data, b"abcde")

    def test_write(self):
        w = self.MockRawIO()
        pair = self.tp(self.MockRawIO(), w)

        pair.write(b"abc")
        pair.flush()
        pair.write(b"def")
        pair.flush()
        self.assertEqual(w._write_stack, [b"abc", b"def"])

    def test_peek(self):
        pair = self.tp(self.BytesIO(b"abcdef"), self.MockRawIO())

        self.assertTrue(pair.peek(3).startswith(b"abc"))
        self.assertEqual(pair.read(3), b"abc")

    def test_readable(self):
        pair = self.tp(self.MockRawIO(), self.MockRawIO())
        self.assertTrue(pair.readable())

    def test_writeable(self):
        pair = self.tp(self.MockRawIO(), self.MockRawIO())
        self.assertTrue(pair.writable())

    def test_seekable(self):
        # BufferedRWPairs are never seekable, even if their readers and writers
        # are.
        pair = self.tp(self.MockRawIO(), self.MockRawIO())
        self.assertFalse(pair.seekable())

    # .flush() is delegated to the underlying writer object and has been
    # tested in the test_write method.

    def test_close_and_closed(self):
        pair = self.tp(self.MockRawIO(), self.MockRawIO())
        self.assertFalse(pair.closed)
        pair.close()
        self.assertTrue(pair.closed)

    def test_isatty(self):
        class SelectableIsAtty(MockRawIO):
            def __init__(self, isatty):
                MockRawIO.__init__(self)
                self._isatty = isatty

            def isatty(self):
                return self._isatty

        pair = self.tp(SelectableIsAtty(False), SelectableIsAtty(False))
        self.assertFalse(pair.isatty())

        pair = self.tp(SelectableIsAtty(True), SelectableIsAtty(False))
        self.assertTrue(pair.isatty())

        pair = self.tp(SelectableIsAtty(False), SelectableIsAtty(True))
        self.assertTrue(pair.isatty())

        pair = self.tp(SelectableIsAtty(True), SelectableIsAtty(True))
        self.assertTrue(pair.isatty())

    def test_weakref_clearing(self):
        brw = self.tp(self.MockRawIO(), self.MockRawIO())
        ref = weakref.ref(brw)
        brw = None
        ref = None # Shouldn't segfault.

class CBufferedRWPairTest(BufferedRWPairTest):
    tp = io.BufferedRWPair

class PyBufferedRWPairTest(BufferedRWPairTest):
    tp = pyio.BufferedRWPair


class BufferedRandomTest(BufferedReaderTest, BufferedWriterTest):
    read_mode = "rb+"
    write_mode = "wb+"

    def test_constructor(self):
        BufferedReaderTest.test_constructor(self)
        BufferedWriterTest.test_constructor(self)

    def test_uninitialized(self):
        BufferedReaderTest.test_uninitialized(self)
        BufferedWriterTest.test_uninitialized(self)

    def test_read_and_write(self):
        raw = self.MockRawIO((b"asdf", b"ghjk"))
        rw = self.tp(raw, 8)

        self.assertEqual(b"as", rw.read(2))
        rw.write(b"ddd")
        rw.write(b"eee")
        self.assertFalse(raw._write_stack) # Buffer writes
        self.assertEqual(b"ghjk", rw.read())
        self.assertEqual(b"dddeee", raw._write_stack[0])

    def test_seek_and_tell(self):
        raw = self.BytesIO(b"asdfghjkl")
        rw = self.tp(raw)

        self.assertEqual(b"as", rw.read(2))
        self.assertEqual(2, rw.tell())
        rw.seek(0, 0)
        self.assertEqual(b"asdf", rw.read(4))

        rw.write(b"123f")
        rw.seek(0, 0)
        self.assertEqual(b"asdf123fl", rw.read())
        self.assertEqual(9, rw.tell())
        rw.seek(-4, 2)
        self.assertEqual(5, rw.tell())
        rw.seek(2, 1)
        self.assertEqual(7, rw.tell())
        self.assertEqual(b"fl", rw.read(11))
        rw.flush()
        self.assertEqual(b"asdf123fl", raw.getvalue())

        self.assertRaises(TypeError, rw.seek, 0.0)

    def check_flush_and_read(self, read_func):
        raw = self.BytesIO(b"abcdefghi")
        bufio = self.tp(raw)

        self.assertEqual(b"ab", read_func(bufio, 2))
        bufio.write(b"12")
        self.assertEqual(b"ef", read_func(bufio, 2))
        self.assertEqual(6, bufio.tell())
        bufio.flush()
        self.assertEqual(6, bufio.tell())
        self.assertEqual(b"ghi", read_func(bufio))
        raw.seek(0, 0)
        raw.write(b"XYZ")
        # flush() resets the read buffer
        bufio.flush()
        bufio.seek(0, 0)
        self.assertEqual(b"XYZ", read_func(bufio, 3))

    def test_flush_and_read(self):
        self.check_flush_and_read(lambda bufio, *args: bufio.read(*args))

    def test_flush_and_readinto(self):
        def _readinto(bufio, n=-1):
            b = bytearray(n if n >= 0 else 9999)
            n = bufio.readinto(b)
            return bytes(b[:n])
        self.check_flush_and_read(_readinto)

    def test_flush_and_peek(self):
        def _peek(bufio, n=-1):
            # This relies on the fact that the buffer can contain the whole
            # raw stream, otherwise peek() can return less.
            b = bufio.peek(n)
            if n != -1:
                b = b[:n]
            bufio.seek(len(b), 1)
            return b
        self.check_flush_and_read(_peek)

    def test_flush_and_write(self):
        raw = self.BytesIO(b"abcdefghi")
        bufio = self.tp(raw)

        bufio.write(b"123")
        bufio.flush()
        bufio.write(b"45")
        bufio.flush()
        bufio.seek(0, 0)
        self.assertEqual(b"12345fghi", raw.getvalue())
        self.assertEqual(b"12345fghi", bufio.read())

    def test_threads(self):
        BufferedReaderTest.test_threads(self)
        BufferedWriterTest.test_threads(self)

    def test_writes_and_peek(self):
        def _peek(bufio):
            bufio.peek(1)
        self.check_writes(_peek)
        def _peek(bufio):
            pos = bufio.tell()
            bufio.seek(-1, 1)
            bufio.peek(1)
            bufio.seek(pos, 0)
        self.check_writes(_peek)

    def test_writes_and_reads(self):
        def _read(bufio):
            bufio.seek(-1, 1)
            bufio.read(1)
        self.check_writes(_read)

    def test_writes_and_read1s(self):
        def _read1(bufio):
            bufio.seek(-1, 1)
            bufio.read1(1)
        self.check_writes(_read1)

    def test_writes_and_readintos(self):
        def _read(bufio):
            bufio.seek(-1, 1)
            bufio.readinto(bytearray(1))
        self.check_writes(_read)

    def test_write_after_readahead(self):
        # Issue #6629: writing after the buffer was filled by readahead should
        # first rewind the raw stream.
        for overwrite_size in [1, 5]:
            raw = self.BytesIO(b"A" * 10)
            bufio = self.tp(raw, 4)
            # Trigger readahead
            self.assertEqual(bufio.read(1), b"A")
            self.assertEqual(bufio.tell(), 1)
            # Overwriting should rewind the raw stream if it needs so
            bufio.write(b"B" * overwrite_size)
            self.assertEqual(bufio.tell(), overwrite_size + 1)
            # If the write size was smaller than the buffer size, flush() and
            # check that rewind happens.
            bufio.flush()
            self.assertEqual(bufio.tell(), overwrite_size + 1)
            s = raw.getvalue()
            self.assertEqual(s,
                b"A" + b"B" * overwrite_size + b"A" * (9 - overwrite_size))

    def test_write_rewind_write(self):
        # Various combinations of reading / writing / seeking backwards / writing again
        def mutate(bufio, pos1, pos2):
            assert pos2 >= pos1
            # Fill the buffer
            bufio.seek(pos1)
            bufio.read(pos2 - pos1)
            bufio.write(b'\x02')
            # This writes earlier than the previous write, but still inside
            # the buffer.
            bufio.seek(pos1)
            bufio.write(b'\x01')

        b = b"\x80\x81\x82\x83\x84"
        for i in range(0, len(b)):
            for j in range(i, len(b)):
                raw = self.BytesIO(b)
                bufio = self.tp(raw, 100)
                mutate(bufio, i, j)
                bufio.flush()
                expected = bytearray(b)
                expected[j] = 2
                expected[i] = 1
                self.assertEqual(raw.getvalue(), expected,
                                 "failed result for i=%d, j=%d" % (i, j))

    def test_truncate_after_read_or_write(self):
        raw = self.BytesIO(b"A" * 10)
        bufio = self.tp(raw, 100)
        self.assertEqual(bufio.read(2), b"AA") # the read buffer gets filled
        self.assertEqual(bufio.truncate(), 2)
        self.assertEqual(bufio.write(b"BB"), 2) # the write buffer increases
        self.assertEqual(bufio.truncate(), 4)

    def test_misbehaved_io(self):
        BufferedReaderTest.test_misbehaved_io(self)
        BufferedWriterTest.test_misbehaved_io(self)

    def test_interleaved_read_write(self):
        # Test for issue #12213
        with self.BytesIO(b'abcdefgh') as raw:
            with self.tp(raw, 100) as f:
                f.write(b"1")
                self.assertEqual(f.read(1), b'b')
                f.write(b'2')
                self.assertEqual(f.read1(1), b'd')
                f.write(b'3')
                buf = bytearray(1)
                f.readinto(buf)
                self.assertEqual(buf, b'f')
                f.write(b'4')
                self.assertEqual(f.peek(1), b'h')
                f.flush()
                self.assertEqual(raw.getvalue(), b'1b2d3f4h')

        with self.BytesIO(b'abc') as raw:
            with self.tp(raw, 100) as f:
                self.assertEqual(f.read(1), b'a')
                f.write(b"2")
                self.assertEqual(f.read(1), b'c')
                f.flush()
                self.assertEqual(raw.getvalue(), b'a2c')

    def test_interleaved_readline_write(self):
        with self.BytesIO(b'ab\ncdef\ng\n') as raw:
            with self.tp(raw) as f:
                f.write(b'1')
                self.assertEqual(f.readline(), b'b\n')
                f.write(b'2')
                self.assertEqual(f.readline(), b'def\n')
                f.write(b'3')
                self.assertEqual(f.readline(), b'\n')
                f.flush()
                self.assertEqual(raw.getvalue(), b'1b\n2def\n3\n')

    # You can't construct a BufferedRandom over a non-seekable stream.
    test_unseekable = None


class CBufferedRandomTest(BufferedRandomTest, SizeofTest):
    tp = io.BufferedRandom

    def test_constructor(self):
        BufferedRandomTest.test_constructor(self)
        # The allocation can succeed on 32-bit builds, e.g. with more
        # than 2GB RAM and a 64-bit kernel.
        if sys.maxsize > 0x7FFFFFFF:
            rawio = self.MockRawIO()
            bufio = self.tp(rawio)
            self.assertRaises((OverflowError, MemoryError, ValueError),
                bufio.__init__, rawio, sys.maxsize)

    def test_garbage_collection(self):
        CBufferedReaderTest.test_garbage_collection(self)
        CBufferedWriterTest.test_garbage_collection(self)

    def test_args_error(self):
        # Issue #17275
        with self.assertRaisesRegex(TypeError, "BufferedRandom"):
            self.tp(io.BytesIO(), 1024, 1024, 1024)


class PyBufferedRandomTest(BufferedRandomTest):
    tp = pyio.BufferedRandom


# To fully exercise seek/tell, the StatefulIncrementalDecoder has these
# properties:
#   - A single output character can correspond to many bytes of input.
#   - The number of input bytes to complete the character can be
#     undetermined until the last input byte is received.
#   - The number of input bytes can vary depending on previous input.
#   - A single input byte can correspond to many characters of output.
#   - The number of output characters can be undetermined until the
#     last input byte is received.
#   - The number of output characters can vary depending on previous input.

class StatefulIncrementalDecoder(codecs.IncrementalDecoder):
    """
    For testing seek/tell behavior with a stateful, buffering decoder.

    Input is a sequence of words.  Words may be fixed-length (length set
    by input) or variable-length (period-terminated).  In variable-length
    mode, extra periods are ignored.  Possible words are:
      - 'i' followed by a number sets the input length, I (maximum 99).
        When I is set to 0, words are space-terminated.
      - 'o' followed by a number sets the output length, O (maximum 99).
      - Any other word is converted into a word followed by a period on
        the output.  The output word consists of the input word truncated
        or padded out with hyphens to make its length equal to O.  If O
        is 0, the word is output verbatim without truncating or padding.
    I and O are initially set to 1.  When I changes, any buffered input is
    re-scanned according to the new I.  EOF also terminates the last word.
    """

    def __init__(self, errors='strict'):
        codecs.IncrementalDecoder.__init__(self, errors)
        self.reset()

    def __repr__(self):
        return '<SID %x>' % id(self)

    def reset(self):
        self.i = 1
        self.o = 1
        self.buffer = bytearray()

    def getstate(self):
        i, o = self.i ^ 1, self.o ^ 1 # so that flags = 0 after reset()
        return bytes(self.buffer), i*100 + o

    def setstate(self, state):
        buffer, io = state
        self.buffer = bytearray(buffer)
        i, o = divmod(io, 100)
        self.i, self.o = i ^ 1, o ^ 1

    def decode(self, input, final=False):
        output = ''
        for b in input:
            if self.i == 0: # variable-length, terminated with period
                if b == ord('.'):
                    if self.buffer:
                        output += self.process_word()
                else:
                    self.buffer.append(b)
            else: # fixed-length, terminate after self.i bytes
                self.buffer.append(b)
                if len(self.buffer) == self.i:
                    output += self.process_word()
        if final and self.buffer: # EOF terminates the last word
            output += self.process_word()
        return output

    def process_word(self):
        output = ''
        if self.buffer[0] == ord('i'):
            self.i = min(99, int(self.buffer[1:] or 0)) # set input length
        elif self.buffer[0] == ord('o'):
            self.o = min(99, int(self.buffer[1:] or 0)) # set output length
        else:
            output = self.buffer.decode('ascii')
            if len(output) < self.o:
                output += '-'*self.o # pad out with hyphens
            if self.o:
                output = output[:self.o] # truncate to output length
            output += '.'
        self.buffer = bytearray()
        return output

    codecEnabled = False

    @classmethod
    def lookupTestDecoder(cls, name):
        if cls.codecEnabled and name == 'test_decoder':
            latin1 = codecs.lookup('latin-1')
            return codecs.CodecInfo(
                name='test_decoder', encode=latin1.encode, decode=None,
                incrementalencoder=None,
                streamreader=None, streamwriter=None,
                incrementaldecoder=cls)

# Register the previous decoder for testing.
# Disabled by default, tests will enable it.
codecs.register(StatefulIncrementalDecoder.lookupTestDecoder)


class StatefulIncrementalDecoderTest(unittest.TestCase):
    """
    Make sure the StatefulIncrementalDecoder actually works.
    """

    test_cases = [
        # I=1, O=1 (fixed-length input == fixed-length output)
        (b'abcd', False, 'a.b.c.d.'),
        # I=0, O=0 (variable-length input, variable-length output)
        (b'oiabcd', True, 'abcd.'),
        # I=0, O=0 (should ignore extra periods)
        (b'oi...abcd...', True, 'abcd.'),
        # I=0, O=6 (variable-length input, fixed-length output)
        (b'i.o6.x.xyz.toolongtofit.', False, 'x-----.xyz---.toolon.'),
        # I=2, O=6 (fixed-length input < fixed-length output)
        (b'i.i2.o6xyz', True, 'xy----.z-----.'),
        # I=6, O=3 (fixed-length input > fixed-length output)
        (b'i.o3.i6.abcdefghijklmnop', True, 'abc.ghi.mno.'),
        # I=0, then 3; O=29, then 15 (with longer output)
        (b'i.o29.a.b.cde.o15.abcdefghijabcdefghij.i3.a.b.c.d.ei00k.l.m', True,
         'a----------------------------.' +
         'b----------------------------.' +
         'cde--------------------------.' +
         'abcdefghijabcde.' +
         'a.b------------.' +
         '.c.------------.' +
         'd.e------------.' +
         'k--------------.' +
         'l--------------.' +
         'm--------------.')
    ]

    def test_decoder(self):
        # Try a few one-shot test cases.
        for input, eof, output in self.test_cases:
            d = StatefulIncrementalDecoder()
            self.assertEqual(d.decode(input, eof), output)

        # Also test an unfinished decode, followed by forcing EOF.
        d = StatefulIncrementalDecoder()
        self.assertEqual(d.decode(b'oiabcd'), '')
        self.assertEqual(d.decode(b'', 1), 'abcd.')

class TextIOWrapperTest(unittest.TestCase):

    def setUp(self):
        self.testdata = b"AAA\r\nBBB\rCCC\r\nDDD\nEEE\r\n"
        self.normalized = b"AAA\nBBB\nCCC\nDDD\nEEE\n".decode("ascii")
        support.unlink(support.TESTFN)

    def tearDown(self):
        support.unlink(support.TESTFN)

    def test_constructor(self):
        r = self.BytesIO(b"\xc3\xa9\n\n")
        b = self.BufferedReader(r, 1000)
        t = self.TextIOWrapper(b)
        t.__init__(b, encoding="latin-1", newline="\r\n")
        self.assertEqual(t.encoding, "latin-1")
        self.assertEqual(t.line_buffering, False)
        t.__init__(b, encoding="utf-8", line_buffering=True)
        self.assertEqual(t.encoding, "utf-8")
        self.assertEqual(t.line_buffering, True)
        self.assertEqual("\xe9\n", t.readline())
        self.assertRaises(TypeError, t.__init__, b, newline=42)
        self.assertRaises(ValueError, t.__init__, b, newline='xyzzy')

    def test_non_text_encoding_codecs_are_rejected(self):
        # Ensure the constructor complains if passed a codec that isn't
        # marked as a text encoding
        # http://bugs.python.org/issue20404
        r = self.BytesIO()
        b = self.BufferedWriter(r)
        with self.assertRaisesRegex(LookupError, "is not a text encoding"):
            self.TextIOWrapper(b, encoding="hex")

    def test_detach(self):
        r = self.BytesIO()
        b = self.BufferedWriter(r)
        t = self.TextIOWrapper(b)
        self.assertIs(t.detach(), b)

        t = self.TextIOWrapper(b, encoding="ascii")
        t.write("howdy")
        self.assertFalse(r.getvalue())
        t.detach()
        self.assertEqual(r.getvalue(), b"howdy")
        self.assertRaises(ValueError, t.detach)

    def test_repr(self):
        raw = self.BytesIO("hello".encode("utf-8"))
        b = self.BufferedReader(raw)
        t = self.TextIOWrapper(b, encoding="utf-8")
        modname = self.TextIOWrapper.__module__
        self.assertEqual(repr(t),
                         "<%s.TextIOWrapper encoding='utf-8'>" % modname)
        raw.name = "dummy"
        self.assertEqual(repr(t),
                         "<%s.TextIOWrapper name='dummy' encoding='utf-8'>" % modname)
        t.mode = "r"
        self.assertEqual(repr(t),
                         "<%s.TextIOWrapper name='dummy' mode='r' encoding='utf-8'>" % modname)
        raw.name = b"dummy"
        self.assertEqual(repr(t),
                         "<%s.TextIOWrapper name=b'dummy' mode='r' encoding='utf-8'>" % modname)

    def test_line_buffering(self):
        r = self.BytesIO()
        b = self.BufferedWriter(r, 1000)
        t = self.TextIOWrapper(b, newline="\n", line_buffering=True)
        t.write("X")
        self.assertEqual(r.getvalue(), b"")  # No flush happened
        t.write("Y\nZ")
        self.assertEqual(r.getvalue(), b"XY\nZ")  # All got flushed
        t.write("A\rB")
        self.assertEqual(r.getvalue(), b"XY\nZA\rB")

    def test_default_encoding(self):
        old_environ = dict(os.environ)
        try:
            # try to get a user preferred encoding different than the current
            # locale encoding to check that TextIOWrapper() uses the current
            # locale encoding and not the user preferred encoding
            for key in ('LC_ALL', 'LANG', 'LC_CTYPE'):
                if key in os.environ:
                    del os.environ[key]

            current_locale_encoding = locale.getpreferredencoding(False)
            b = self.BytesIO()
            t = self.TextIOWrapper(b)
            self.assertEqual(t.encoding, current_locale_encoding)
        finally:
            os.environ.clear()
            os.environ.update(old_environ)

    @support.cpython_only
    def test_device_encoding(self):
        # Issue 15989
        import _testcapi
        b = self.BytesIO()
        b.fileno = lambda: _testcapi.INT_MAX + 1
        self.assertRaises(OverflowError, self.TextIOWrapper, b)
        b.fileno = lambda: _testcapi.UINT_MAX + 1
        self.assertRaises(OverflowError, self.TextIOWrapper, b)

    def test_encoding(self):
        # Check the encoding attribute is always set, and valid
        b = self.BytesIO()
        t = self.TextIOWrapper(b, encoding="utf-8")
        self.assertEqual(t.encoding, "utf-8")
        t = self.TextIOWrapper(b)
        self.assertTrue(t.encoding is not None)
        codecs.lookup(t.encoding)

    def test_encoding_errors_reading(self):
        # (1) default
        b = self.BytesIO(b"abc\n\xff\n")
        t = self.TextIOWrapper(b, encoding="ascii")
        self.assertRaises(UnicodeError, t.read)
        # (2) explicit strict
        b = self.BytesIO(b"abc\n\xff\n")
        t = self.TextIOWrapper(b, encoding="ascii", errors="strict")
        self.assertRaises(UnicodeError, t.read)
        # (3) ignore
        b = self.BytesIO(b"abc\n\xff\n")
        t = self.TextIOWrapper(b, encoding="ascii", errors="ignore")
        self.assertEqual(t.read(), "abc\n\n")
        # (4) replace
        b = self.BytesIO(b"abc\n\xff\n")
        t = self.TextIOWrapper(b, encoding="ascii", errors="replace")
        self.assertEqual(t.read(), "abc\n\ufffd\n")

    def test_encoding_errors_writing(self):
        # (1) default
        b = self.BytesIO()
        t = self.TextIOWrapper(b, encoding="ascii")
        self.assertRaises(UnicodeError, t.write, "\xff")
        # (2) explicit strict
        b = self.BytesIO()
        t = self.TextIOWrapper(b, encoding="ascii", errors="strict")
        self.assertRaises(UnicodeError, t.write, "\xff")
        # (3) ignore
        b = self.BytesIO()
        t = self.TextIOWrapper(b, encoding="ascii", errors="ignore",
                             newline="\n")
        t.write("abc\xffdef\n")
        t.flush()
        self.assertEqual(b.getvalue(), b"abcdef\n")
        # (4) replace
        b = self.BytesIO()
        t = self.TextIOWrapper(b, encoding="ascii", errors="replace",
                             newline="\n")
        t.write("abc\xffdef\n")
        t.flush()
        self.assertEqual(b.getvalue(), b"abc?def\n")

    def test_newlines(self):
        input_lines = [ "unix\n", "windows\r\n", "os9\r", "last\n", "nonl" ]

        tests = [
            [ None, [ 'unix\n', 'windows\n', 'os9\n', 'last\n', 'nonl' ] ],
            [ '', input_lines ],
            [ '\n', [ "unix\n", "windows\r\n", "os9\rlast\n", "nonl" ] ],
            [ '\r\n', [ "unix\nwindows\r\n", "os9\rlast\nnonl" ] ],
            [ '\r', [ "unix\nwindows\r", "\nos9\r", "last\nnonl" ] ],
        ]
        encodings = (
            'utf-8', 'latin-1',
            'utf-16', 'utf-16-le', 'utf-16-be',
            'utf-32', 'utf-32-le', 'utf-32-be',
        )

        # Try a range of buffer sizes to test the case where \r is the last
        # character in TextIOWrapper._pending_line.
        for encoding in encodings:
            # XXX: str.encode() should return bytes
            data = bytes(''.join(input_lines).encode(encoding))
            for do_reads in (False, True):
                for bufsize in range(1, 10):
                    for newline, exp_lines in tests:
                        bufio = self.BufferedReader(self.BytesIO(data), bufsize)
                        textio = self.TextIOWrapper(bufio, newline=newline,
                                                  encoding=encoding)
                        if do_reads:
                            got_lines = []
                            while True:
                                c2 = textio.read(2)
                                if c2 == '':
                                    break
                                self.assertEqual(len(c2), 2)
                                got_lines.append(c2 + textio.readline())
                        else:
                            got_lines = list(textio)

                        for got_line, exp_line in zip(got_lines, exp_lines):
                            self.assertEqual(got_line, exp_line)
                        self.assertEqual(len(got_lines), len(exp_lines))

    def test_newlines_input(self):
        testdata = b"AAA\nBB\x00B\nCCC\rDDD\rEEE\r\nFFF\r\nGGG"
        normalized = testdata.replace(b"\r\n", b"\n").replace(b"\r", b"\n")
        for newline, expected in [
            (None, normalized.decode("ascii").splitlines(keepends=True)),
            ("", testdata.decode("ascii").splitlines(keepends=True)),
            ("\n", ["AAA\n", "BB\x00B\n", "CCC\rDDD\rEEE\r\n", "FFF\r\n", "GGG"]),
            ("\r\n", ["AAA\nBB\x00B\nCCC\rDDD\rEEE\r\n", "FFF\r\n", "GGG"]),
            ("\r",  ["AAA\nBB\x00B\nCCC\r", "DDD\r", "EEE\r", "\nFFF\r", "\nGGG"]),
            ]:
            buf = self.BytesIO(testdata)
            txt = self.TextIOWrapper(buf, encoding="ascii", newline=newline)
            self.assertEqual(txt.readlines(), expected)
            txt.seek(0)
            self.assertEqual(txt.read(), "".join(expected))

    def test_newlines_output(self):
        testdict = {
            "": b"AAA\nBBB\nCCC\nX\rY\r\nZ",
            "\n": b"AAA\nBBB\nCCC\nX\rY\r\nZ",
            "\r": b"AAA\rBBB\rCCC\rX\rY\r\rZ",
            "\r\n": b"AAA\r\nBBB\r\nCCC\r\nX\rY\r\r\nZ",
            }
        tests = [(None, testdict[os.linesep])] + sorted(testdict.items())
        for newline, expected in tests:
            buf = self.BytesIO()
            txt = self.TextIOWrapper(buf, encoding="ascii", newline=newline)
            txt.write("AAA\nB")
            txt.write("BB\nCCC\n")
            txt.write("X\rY\r\nZ")
            txt.flush()
            self.assertEqual(buf.closed, False)
            self.assertEqual(buf.getvalue(), expected)

    def test_destructor(self):
        l = []
        base = self.BytesIO
        class MyBytesIO(base):
            def close(self):
                l.append(self.getvalue())
                base.close(self)
        b = MyBytesIO()
        t = self.TextIOWrapper(b, encoding="ascii")
        t.write("abc")
        del t
        support.gc_collect()
        self.assertEqual([b"abc"], l)

    def test_override_destructor(self):
        record = []
        class MyTextIO(self.TextIOWrapper):
            def __del__(self):
                record.append(1)
                try:
                    f = super().__del__
                except AttributeError:
                    pass
                else:
                    f()
            def close(self):
                record.append(2)
                super().close()
            def flush(self):
                record.append(3)
                super().flush()
        b = self.BytesIO()
        t = MyTextIO(b, encoding="ascii")
        del t
        support.gc_collect()
        self.assertEqual(record, [1, 2, 3])

    def test_error_through_destructor(self):
        # Test that the exception state is not modified by a destructor,
        # even if close() fails.
        rawio = self.CloseFailureIO()
        def f():
            self.TextIOWrapper(rawio).xyzzy
        with support.captured_output("stderr") as s:
            self.assertRaises(AttributeError, f)
        s = s.getvalue().strip()
        if s:
            # The destructor *may* have printed an unraisable error, check it
            self.assertEqual(len(s.splitlines()), 1)
            self.assertTrue(s.startswith("Exception OSError: "), s)
            self.assertTrue(s.endswith(" ignored"), s)

    # Systematic tests of the text I/O API

    def test_basic_io(self):
        for chunksize in (1, 2, 3, 4, 5, 15, 16, 17, 31, 32, 33, 63, 64, 65):
            for enc in "ascii", "latin-1", "utf-8" :# , "utf-16-be", "utf-16-le":
                f = self.open(support.TESTFN, "w+", encoding=enc)
                f._CHUNK_SIZE = chunksize
                self.assertEqual(f.write("abc"), 3)
                f.close()
                f = self.open(support.TESTFN, "r+", encoding=enc)
                f._CHUNK_SIZE = chunksize
                self.assertEqual(f.tell(), 0)
                self.assertEqual(f.read(), "abc")
                cookie = f.tell()
                self.assertEqual(f.seek(0), 0)
                self.assertEqual(f.read(None), "abc")
                f.seek(0)
                self.assertEqual(f.read(2), "ab")
                self.assertEqual(f.read(1), "c")
                self.assertEqual(f.read(1), "")
                self.assertEqual(f.read(), "")
                self.assertEqual(f.tell(), cookie)
                self.assertEqual(f.seek(0), 0)
                self.assertEqual(f.seek(0, 2), cookie)
                self.assertEqual(f.write("def"), 3)
                self.assertEqual(f.seek(cookie), cookie)
                self.assertEqual(f.read(), "def")
                if enc.startswith("utf"):
                    self.multi_line_test(f, enc)
                f.close()

    def multi_line_test(self, f, enc):
        f.seek(0)
        f.truncate()
        sample = "s\xff\u0fff\uffff"
        wlines = []
        for size in (0, 1, 2, 3, 4, 5, 30, 31, 32, 33, 62, 63, 64, 65, 1000):
            chars = []
            for i in range(size):
                chars.append(sample[i % len(sample)])
            line = "".join(chars) + "\n"
            wlines.append((f.tell(), line))
            f.write(line)
        f.seek(0)
        rlines = []
        while True:
            pos = f.tell()
            line = f.readline()
            if not line:
                break
            rlines.append((pos, line))
        self.assertEqual(rlines, wlines)

    def test_telling(self):
        f = self.open(support.TESTFN, "w+", encoding="utf-8")
        p0 = f.tell()
        f.write("\xff\n")
        p1 = f.tell()
        f.write("\xff\n")
        p2 = f.tell()
        f.seek(0)
        self.assertEqual(f.tell(), p0)
        self.assertEqual(f.readline(), "\xff\n")
        self.assertEqual(f.tell(), p1)
        self.assertEqual(f.readline(), "\xff\n")
        self.assertEqual(f.tell(), p2)
        f.seek(0)
        for line in f:
            self.assertEqual(line, "\xff\n")
            self.assertRaises(OSError, f.tell)
        self.assertEqual(f.tell(), p2)
        f.close()

    def test_seeking(self):
        chunk_size = _default_chunk_size()
        prefix_size = chunk_size - 2
        u_prefix = "a" * prefix_size
        prefix = bytes(u_prefix.encode("utf-8"))
        self.assertEqual(len(u_prefix), len(prefix))
        u_suffix = "\u8888\n"
        suffix = bytes(u_suffix.encode("utf-8"))
        line = prefix + suffix
        with self.open(support.TESTFN, "wb") as f:
            f.write(line*2)
        with self.open(support.TESTFN, "r", encoding="utf-8") as f:
            s = f.read(prefix_size)
            self.assertEqual(s, str(prefix, "ascii"))
            self.assertEqual(f.tell(), prefix_size)
            self.assertEqual(f.readline(), u_suffix)

    def test_seeking_too(self):
        # Regression test for a specific bug
        data = b'\xe0\xbf\xbf\n'
        with self.open(support.TESTFN, "wb") as f:
            f.write(data)
        with self.open(support.TESTFN, "r", encoding="utf-8") as f:
            f._CHUNK_SIZE  # Just test that it exists
            f._CHUNK_SIZE = 2
            f.readline()
            f.tell()

    def test_seek_and_tell(self):
        #Test seek/tell using the StatefulIncrementalDecoder.
        # Make test faster by doing smaller seeks
        CHUNK_SIZE = 128

        def test_seek_and_tell_with_data(data, min_pos=0):
            """Tell/seek to various points within a data stream and ensure
            that the decoded data returned by read() is consistent."""
            f = self.open(support.TESTFN, 'wb')
            f.write(data)
            f.close()
            f = self.open(support.TESTFN, encoding='test_decoder')
            f._CHUNK_SIZE = CHUNK_SIZE
            decoded = f.read()
            f.close()

            for i in range(min_pos, len(decoded) + 1): # seek positions
                for j in [1, 5, len(decoded) - i]: # read lengths
                    f = self.open(support.TESTFN, encoding='test_decoder')
                    self.assertEqual(f.read(i), decoded[:i])
                    cookie = f.tell()
                    self.assertEqual(f.read(j), decoded[i:i + j])
                    f.seek(cookie)
                    self.assertEqual(f.read(), decoded[i:])
                    f.close()

        # Enable the test decoder.
        StatefulIncrementalDecoder.codecEnabled = 1

        # Run the tests.
        try:
            # Try each test case.
            for input, _, _ in StatefulIncrementalDecoderTest.test_cases:
                test_seek_and_tell_with_data(input)

            # Position each test case so that it crosses a chunk boundary.
            for input, _, _ in StatefulIncrementalDecoderTest.test_cases:
                offset = CHUNK_SIZE - len(input)//2
                prefix = b'.'*offset
                # Don't bother seeking into the prefix (takes too long).
                min_pos = offset*2
                test_seek_and_tell_with_data(prefix + input, min_pos)

        # Ensure our test decoder won't interfere with subsequent tests.
        finally:
            StatefulIncrementalDecoder.codecEnabled = 0

    def test_encoded_writes(self):
        data = "1234567890"
        tests = ("utf-16",
                 "utf-16-le",
                 "utf-16-be",
                 "utf-32",
                 "utf-32-le",
                 "utf-32-be")
        for encoding in tests:
            buf = self.BytesIO()
            f = self.TextIOWrapper(buf, encoding=encoding)
            # Check if the BOM is written only once (see issue1753).
            f.write(data)
            f.write(data)
            f.seek(0)
            self.assertEqual(f.read(), data * 2)
            f.seek(0)
            self.assertEqual(f.read(), data * 2)
            self.assertEqual(buf.getvalue(), (data * 2).encode(encoding))

    def test_unreadable(self):
        class UnReadable(self.BytesIO):
            def readable(self):
                return False
        txt = self.TextIOWrapper(UnReadable())
        self.assertRaises(OSError, txt.read)

    def test_read_one_by_one(self):
        txt = self.TextIOWrapper(self.BytesIO(b"AA\r\nBB"))
        reads = ""
        while True:
            c = txt.read(1)
            if not c:
                break
            reads += c
        self.assertEqual(reads, "AA\nBB")

    def test_readlines(self):
        txt = self.TextIOWrapper(self.BytesIO(b"AA\nBB\nCC"))
        self.assertEqual(txt.readlines(), ["AA\n", "BB\n", "CC"])
        txt.seek(0)
        self.assertEqual(txt.readlines(None), ["AA\n", "BB\n", "CC"])
        txt.seek(0)
        self.assertEqual(txt.readlines(5), ["AA\n", "BB\n"])

    # read in amounts equal to TextIOWrapper._CHUNK_SIZE which is 128.
    def test_read_by_chunk(self):
        # make sure "\r\n" straddles 128 char boundary.
        txt = self.TextIOWrapper(self.BytesIO(b"A" * 127 + b"\r\nB"))
        reads = ""
        while True:
            c = txt.read(128)
            if not c:
                break
            reads += c
        self.assertEqual(reads, "A"*127+"\nB")

    def test_writelines(self):
        l = ['ab', 'cd', 'ef']
        buf = self.BytesIO()
        txt = self.TextIOWrapper(buf)
        txt.writelines(l)
        txt.flush()
        self.assertEqual(buf.getvalue(), b'abcdef')

    def test_writelines_userlist(self):
        l = UserList(['ab', 'cd', 'ef'])
        buf = self.BytesIO()
        txt = self.TextIOWrapper(buf)
        txt.writelines(l)
        txt.flush()
        self.assertEqual(buf.getvalue(), b'abcdef')

    def test_writelines_error(self):
        txt = self.TextIOWrapper(self.BytesIO())
        self.assertRaises(TypeError, txt.writelines, [1, 2, 3])
        self.assertRaises(TypeError, txt.writelines, None)
        self.assertRaises(TypeError, txt.writelines, b'abc')

    def test_issue1395_1(self):
        txt = self.TextIOWrapper(self.BytesIO(self.testdata), encoding="ascii")

        # read one char at a time
        reads = ""
        while True:
            c = txt.read(1)
            if not c:
                break
            reads += c
        self.assertEqual(reads, self.normalized)

    def test_issue1395_2(self):
        txt = self.TextIOWrapper(self.BytesIO(self.testdata), encoding="ascii")
        txt._CHUNK_SIZE = 4

        reads = ""
        while True:
            c = txt.read(4)
            if not c:
                break
            reads += c
        self.assertEqual(reads, self.normalized)

    def test_issue1395_3(self):
        txt = self.TextIOWrapper(self.BytesIO(self.testdata), encoding="ascii")
        txt._CHUNK_SIZE = 4

        reads = txt.read(4)
        reads += txt.read(4)
        reads += txt.readline()
        reads += txt.readline()
        reads += txt.readline()
        self.assertEqual(reads, self.normalized)

    def test_issue1395_4(self):
        txt = self.TextIOWrapper(self.BytesIO(self.testdata), encoding="ascii")
        txt._CHUNK_SIZE = 4

        reads = txt.read(4)
        reads += txt.read()
        self.assertEqual(reads, self.normalized)

    def test_issue1395_5(self):
        txt = self.TextIOWrapper(self.BytesIO(self.testdata), encoding="ascii")
        txt._CHUNK_SIZE = 4

        reads = txt.read(4)
        pos = txt.tell()
        txt.seek(0)
        txt.seek(pos)
        self.assertEqual(txt.read(4), "BBB\n")

    def test_issue2282(self):
        buffer = self.BytesIO(self.testdata)
        txt = self.TextIOWrapper(buffer, encoding="ascii")

        self.assertEqual(buffer.seekable(), txt.seekable())

    def test_append_bom(self):
        # The BOM is not written again when appending to a non-empty file
        filename = support.TESTFN
        for charset in ('utf-8-sig', 'utf-16', 'utf-32'):
            with self.open(filename, 'w', encoding=charset) as f:
                f.write('aaa')
                pos = f.tell()
            with self.open(filename, 'rb') as f:
                self.assertEqual(f.read(), 'aaa'.encode(charset))

            with self.open(filename, 'a', encoding=charset) as f:
                f.write('xxx')
            with self.open(filename, 'rb') as f:
                self.assertEqual(f.read(), 'aaaxxx'.encode(charset))

    def test_seek_bom(self):
        # Same test, but when seeking manually
        filename = support.TESTFN
        for charset in ('utf-8-sig', 'utf-16', 'utf-32'):
            with self.open(filename, 'w', encoding=charset) as f:
                f.write('aaa')
                pos = f.tell()
            with self.open(filename, 'r+', encoding=charset) as f:
                f.seek(pos)
                f.write('zzz')
                f.seek(0)
                f.write('bbb')
            with self.open(filename, 'rb') as f:
                self.assertEqual(f.read(), 'bbbzzz'.encode(charset))

    def test_errors_property(self):
        with self.open(support.TESTFN, "w") as f:
            self.assertEqual(f.errors, "strict")
        with self.open(support.TESTFN, "w", errors="replace") as f:
            self.assertEqual(f.errors, "replace")

    @support.no_tracing
    @unittest.skipUnless(threading, 'Threading required for this test.')
    def test_threads_write(self):
        # Issue6750: concurrent writes could duplicate data
        event = threading.Event()
        with self.open(support.TESTFN, "w", buffering=1) as f:
            def run(n):
                text = "Thread%03d\n" % n
                event.wait()
                f.write(text)
            threads = [threading.Thread(target=lambda n=x: run(n))
                       for x in range(20)]
            for t in threads:
                t.start()
            time.sleep(0.02)
            event.set()
            for t in threads:
                t.join()
        with self.open(support.TESTFN) as f:
            content = f.read()
            for n in range(20):
                self.assertEqual(content.count("Thread%03d\n" % n), 1)

    def test_flush_error_on_close(self):
        txt = self.TextIOWrapper(self.BytesIO(self.testdata), encoding="ascii")
        def bad_flush():
            raise OSError()
        txt.flush = bad_flush
        self.assertRaises(OSError, txt.close) # exception not swallowed
        self.assertTrue(txt.closed)

    def test_close_error_on_close(self):
        buffer = self.BytesIO(self.testdata)
        def bad_flush():
            raise OSError('flush')
        def bad_close():
            raise OSError('close')
        buffer.close = bad_close
        txt = self.TextIOWrapper(buffer, encoding="ascii")
        txt.flush = bad_flush
        with self.assertRaises(OSError) as err: # exception not swallowed
            txt.close()
        self.assertEqual(err.exception.args, ('close',))
        self.assertIsInstance(err.exception.__context__, OSError)
        self.assertEqual(err.exception.__context__.args, ('flush',))
        self.assertFalse(txt.closed)

    def test_nonnormalized_close_error_on_close(self):
        # Issue #21677
        buffer = self.BytesIO(self.testdata)
        def bad_flush():
            raise non_existing_flush
        def bad_close():
            raise non_existing_close
        buffer.close = bad_close
        txt = self.TextIOWrapper(buffer, encoding="ascii")
        txt.flush = bad_flush
        with self.assertRaises(NameError) as err: # exception not swallowed
            txt.close()
        self.assertIn('non_existing_close', str(err.exception))
        self.assertIsInstance(err.exception.__context__, NameError)
        self.assertIn('non_existing_flush', str(err.exception.__context__))
        self.assertFalse(txt.closed)

    def test_multi_close(self):
        txt = self.TextIOWrapper(self.BytesIO(self.testdata), encoding="ascii")
        txt.close()
        txt.close()
        txt.close()
        self.assertRaises(ValueError, txt.flush)

    def test_unseekable(self):
        txt = self.TextIOWrapper(self.MockUnseekableIO(self.testdata))
        self.assertRaises(self.UnsupportedOperation, txt.tell)
        self.assertRaises(self.UnsupportedOperation, txt.seek, 0)

    def test_readonly_attributes(self):
        txt = self.TextIOWrapper(self.BytesIO(self.testdata), encoding="ascii")
        buf = self.BytesIO(self.testdata)
        with self.assertRaises(AttributeError):
            txt.buffer = buf

    def test_rawio(self):
        # Issue #12591: TextIOWrapper must work with raw I/O objects, so
        # that subprocess.Popen() can have the required unbuffered
        # semantics with universal_newlines=True.
        raw = self.MockRawIO([b'abc', b'def', b'ghi\njkl\nopq\n'])
        txt = self.TextIOWrapper(raw, encoding='ascii', newline='\n')
        # Reads
        self.assertEqual(txt.read(4), 'abcd')
        self.assertEqual(txt.readline(), 'efghi\n')
        self.assertEqual(list(txt), ['jkl\n', 'opq\n'])

    def test_rawio_write_through(self):
        # Issue #12591: with write_through=True, writes don't need a flush
        raw = self.MockRawIO([b'abc', b'def', b'ghi\njkl\nopq\n'])
        txt = self.TextIOWrapper(raw, encoding='ascii', newline='\n',
                                 write_through=True)
        txt.write('1')
        txt.write('23\n4')
        txt.write('5')
        self.assertEqual(b''.join(raw._write_stack), b'123\n45')

    def test_bufio_write_through(self):
        # Issue #21396: write_through=True doesn't force a flush()
        # on the underlying binary buffered object.
        flush_called, write_called = [], []
        class BufferedWriter(self.BufferedWriter):
            def flush(self, *args, **kwargs):
                flush_called.append(True)
                return super().flush(*args, **kwargs)
            def write(self, *args, **kwargs):
                write_called.append(True)
                return super().write(*args, **kwargs)

        rawio = self.BytesIO()
        data = b"a"
        bufio = BufferedWriter(rawio, len(data)*2)
        textio = self.TextIOWrapper(bufio, encoding='ascii',
                                    write_through=True)
        # write to the buffered io but don't overflow the buffer
        text = data.decode('ascii')
        textio.write(text)

        # buffer.flush is not called with write_through=True
        self.assertFalse(flush_called)
        # buffer.write *is* called with write_through=True
        self.assertTrue(write_called)
        self.assertEqual(rawio.getvalue(), b"") # no flush

        write_called = [] # reset
        textio.write(text * 10) # total content is larger than bufio buffer
        self.assertTrue(write_called)
        self.assertEqual(rawio.getvalue(), data * 11) # all flushed

    def test_read_nonbytes(self):
        # Issue #17106
        # Crash when underlying read() returns non-bytes
        t = self.TextIOWrapper(self.StringIO('a'))
        self.assertRaises(TypeError, t.read, 1)
        t = self.TextIOWrapper(self.StringIO('a'))
        self.assertRaises(TypeError, t.readline)
        t = self.TextIOWrapper(self.StringIO('a'))
        self.assertRaises(TypeError, t.read)

    def test_illegal_decoder(self):
        # Issue #17106
        # Bypass the early encoding check added in issue 20404
        def _make_illegal_wrapper():
            quopri = codecs.lookup("quopri")
            quopri._is_text_encoding = True
            try:
                t = self.TextIOWrapper(self.BytesIO(b'aaaaaa'),
                                       newline='\n', encoding="quopri")
            finally:
                quopri._is_text_encoding = False
            return t
        # Crash when decoder returns non-string
        t = _make_illegal_wrapper()
        self.assertRaises(TypeError, t.read, 1)
        t = _make_illegal_wrapper()
        self.assertRaises(TypeError, t.readline)
        t = _make_illegal_wrapper()
        self.assertRaises(TypeError, t.read)

    def _check_create_at_shutdown(self, **kwargs):
        # Issue #20037: creating a TextIOWrapper at shutdown
        # shouldn't crash the interpreter.
        iomod = self.io.__name__
        code = """if 1:
            import codecs
            import {iomod} as io

            # Avoid looking up codecs at shutdown
            codecs.lookup('utf-8')

            class C:
                def __init__(self):
                    self.buf = io.BytesIO()
                def __del__(self):
                    io.TextIOWrapper(self.buf, **{kwargs})
                    print("ok")
            c = C()
            """.format(iomod=iomod, kwargs=kwargs)
        return assert_python_ok("-c", code)

    def test_create_at_shutdown_without_encoding(self):
        rc, out, err = self._check_create_at_shutdown()
        if err:
            # Can error out with a RuntimeError if the module state
            # isn't found.
            self.assertIn(self.shutdown_error, err.decode())
        else:
            self.assertEqual("ok", out.decode().strip())

    def test_create_at_shutdown_with_encoding(self):
        rc, out, err = self._check_create_at_shutdown(encoding='utf-8',
                                                      errors='strict')
        self.assertFalse(err)
        self.assertEqual("ok", out.decode().strip())

<<<<<<< HEAD
    def test_read_byteslike(self):
        r = MemviewBytesIO(b'Just some random string\n')
        t = self.TextIOWrapper(r, 'utf-8')

        # TextIOwrapper will not read the full string, because
        # we truncate it to a multiple of the native int size
        # so that we can construct a more complex memoryview.
        bytes_val =  _to_memoryview(r.getvalue()).tobytes()

        self.assertEqual(t.read(200), bytes_val.decode('utf-8'))

class MemviewBytesIO(io.BytesIO):
    '''A BytesIO object whose read method returns memoryviews
       rather than bytes'''

    def read1(self, len_):
        return _to_memoryview(super().read1(len_))

    def read(self, len_):
        return _to_memoryview(super().read(len_))

def _to_memoryview(buf):
    '''Convert bytes-object *buf* to a non-trivial memoryview'''

    arr = array.array('i')
    idx = len(buf) - len(buf) % arr.itemsize
    arr.frombytes(buf[:idx])
    return memoryview(arr)
=======
    def test_issue22849(self):
        class F(object):
            def readable(self): return True
            def writable(self): return True
            def seekable(self): return True

        for i in range(10):
            try:
                self.TextIOWrapper(F(), encoding='utf-8')
            except Exception:
                pass

        F.tell = lambda x: 0
        t = self.TextIOWrapper(F(), encoding='utf-8')

>>>>>>> 6c14f231

class CTextIOWrapperTest(TextIOWrapperTest):
    io = io
    shutdown_error = "RuntimeError: could not find io module state"

    def test_initialization(self):
        r = self.BytesIO(b"\xc3\xa9\n\n")
        b = self.BufferedReader(r, 1000)
        t = self.TextIOWrapper(b)
        self.assertRaises(TypeError, t.__init__, b, newline=42)
        self.assertRaises(ValueError, t.read)
        self.assertRaises(ValueError, t.__init__, b, newline='xyzzy')
        self.assertRaises(ValueError, t.read)

    def test_garbage_collection(self):
        # C TextIOWrapper objects are collected, and collecting them flushes
        # all data to disk.
        # The Python version has __del__, so it ends in gc.garbage instead.
        with support.check_warnings(('', ResourceWarning)):
            rawio = io.FileIO(support.TESTFN, "wb")
            b = self.BufferedWriter(rawio)
            t = self.TextIOWrapper(b, encoding="ascii")
            t.write("456def")
            t.x = t
            wr = weakref.ref(t)
            del t
            support.gc_collect()
        self.assertTrue(wr() is None, wr)
        with self.open(support.TESTFN, "rb") as f:
            self.assertEqual(f.read(), b"456def")

    def test_rwpair_cleared_before_textio(self):
        # Issue 13070: TextIOWrapper's finalization would crash when called
        # after the reference to the underlying BufferedRWPair's writer got
        # cleared by the GC.
        for i in range(1000):
            b1 = self.BufferedRWPair(self.MockRawIO(), self.MockRawIO())
            t1 = self.TextIOWrapper(b1, encoding="ascii")
            b2 = self.BufferedRWPair(self.MockRawIO(), self.MockRawIO())
            t2 = self.TextIOWrapper(b2, encoding="ascii")
            # circular references
            t1.buddy = t2
            t2.buddy = t1
        support.gc_collect()


class PyTextIOWrapperTest(TextIOWrapperTest):
    io = pyio
    #shutdown_error = "LookupError: unknown encoding: ascii"
    shutdown_error = "TypeError: 'NoneType' object is not iterable"


class IncrementalNewlineDecoderTest(unittest.TestCase):

    def check_newline_decoding_utf8(self, decoder):
        # UTF-8 specific tests for a newline decoder
        def _check_decode(b, s, **kwargs):
            # We exercise getstate() / setstate() as well as decode()
            state = decoder.getstate()
            self.assertEqual(decoder.decode(b, **kwargs), s)
            decoder.setstate(state)
            self.assertEqual(decoder.decode(b, **kwargs), s)

        _check_decode(b'\xe8\xa2\x88', "\u8888")

        _check_decode(b'\xe8', "")
        _check_decode(b'\xa2', "")
        _check_decode(b'\x88', "\u8888")

        _check_decode(b'\xe8', "")
        _check_decode(b'\xa2', "")
        _check_decode(b'\x88', "\u8888")

        _check_decode(b'\xe8', "")
        self.assertRaises(UnicodeDecodeError, decoder.decode, b'', final=True)

        decoder.reset()
        _check_decode(b'\n', "\n")
        _check_decode(b'\r', "")
        _check_decode(b'', "\n", final=True)
        _check_decode(b'\r', "\n", final=True)

        _check_decode(b'\r', "")
        _check_decode(b'a', "\na")

        _check_decode(b'\r\r\n', "\n\n")
        _check_decode(b'\r', "")
        _check_decode(b'\r', "\n")
        _check_decode(b'\na', "\na")

        _check_decode(b'\xe8\xa2\x88\r\n', "\u8888\n")
        _check_decode(b'\xe8\xa2\x88', "\u8888")
        _check_decode(b'\n', "\n")
        _check_decode(b'\xe8\xa2\x88\r', "\u8888")
        _check_decode(b'\n', "\n")

    def check_newline_decoding(self, decoder, encoding):
        result = []
        if encoding is not None:
            encoder = codecs.getincrementalencoder(encoding)()
            def _decode_bytewise(s):
                # Decode one byte at a time
                for b in encoder.encode(s):
                    result.append(decoder.decode(bytes([b])))
        else:
            encoder = None
            def _decode_bytewise(s):
                # Decode one char at a time
                for c in s:
                    result.append(decoder.decode(c))
        self.assertEqual(decoder.newlines, None)
        _decode_bytewise("abc\n\r")
        self.assertEqual(decoder.newlines, '\n')
        _decode_bytewise("\nabc")
        self.assertEqual(decoder.newlines, ('\n', '\r\n'))
        _decode_bytewise("abc\r")
        self.assertEqual(decoder.newlines, ('\n', '\r\n'))
        _decode_bytewise("abc")
        self.assertEqual(decoder.newlines, ('\r', '\n', '\r\n'))
        _decode_bytewise("abc\r")
        self.assertEqual("".join(result), "abc\n\nabcabc\nabcabc")
        decoder.reset()
        input = "abc"
        if encoder is not None:
            encoder.reset()
            input = encoder.encode(input)
        self.assertEqual(decoder.decode(input), "abc")
        self.assertEqual(decoder.newlines, None)

    def test_newline_decoder(self):
        encodings = (
            # None meaning the IncrementalNewlineDecoder takes unicode input
            # rather than bytes input
            None, 'utf-8', 'latin-1',
            'utf-16', 'utf-16-le', 'utf-16-be',
            'utf-32', 'utf-32-le', 'utf-32-be',
        )
        for enc in encodings:
            decoder = enc and codecs.getincrementaldecoder(enc)()
            decoder = self.IncrementalNewlineDecoder(decoder, translate=True)
            self.check_newline_decoding(decoder, enc)
        decoder = codecs.getincrementaldecoder("utf-8")()
        decoder = self.IncrementalNewlineDecoder(decoder, translate=True)
        self.check_newline_decoding_utf8(decoder)

    def test_newline_bytes(self):
        # Issue 5433: Excessive optimization in IncrementalNewlineDecoder
        def _check(dec):
            self.assertEqual(dec.newlines, None)
            self.assertEqual(dec.decode("\u0D00"), "\u0D00")
            self.assertEqual(dec.newlines, None)
            self.assertEqual(dec.decode("\u0A00"), "\u0A00")
            self.assertEqual(dec.newlines, None)
        dec = self.IncrementalNewlineDecoder(None, translate=False)
        _check(dec)
        dec = self.IncrementalNewlineDecoder(None, translate=True)
        _check(dec)

class CIncrementalNewlineDecoderTest(IncrementalNewlineDecoderTest):
    pass

class PyIncrementalNewlineDecoderTest(IncrementalNewlineDecoderTest):
    pass


# XXX Tests for open()

class MiscIOTest(unittest.TestCase):

    def tearDown(self):
        support.unlink(support.TESTFN)

    def test___all__(self):
        for name in self.io.__all__:
            obj = getattr(self.io, name, None)
            self.assertTrue(obj is not None, name)
            if name == "open":
                continue
            elif "error" in name.lower() or name == "UnsupportedOperation":
                self.assertTrue(issubclass(obj, Exception), name)
            elif not name.startswith("SEEK_"):
                self.assertTrue(issubclass(obj, self.IOBase))

    def test_attributes(self):
        f = self.open(support.TESTFN, "wb", buffering=0)
        self.assertEqual(f.mode, "wb")
        f.close()

        with support.check_warnings(('', DeprecationWarning)):
            f = self.open(support.TESTFN, "U")
        self.assertEqual(f.name,            support.TESTFN)
        self.assertEqual(f.buffer.name,     support.TESTFN)
        self.assertEqual(f.buffer.raw.name, support.TESTFN)
        self.assertEqual(f.mode,            "U")
        self.assertEqual(f.buffer.mode,     "rb")
        self.assertEqual(f.buffer.raw.mode, "rb")
        f.close()

        f = self.open(support.TESTFN, "w+")
        self.assertEqual(f.mode,            "w+")
        self.assertEqual(f.buffer.mode,     "rb+") # Does it really matter?
        self.assertEqual(f.buffer.raw.mode, "rb+")

        g = self.open(f.fileno(), "wb", closefd=False)
        self.assertEqual(g.mode,     "wb")
        self.assertEqual(g.raw.mode, "wb")
        self.assertEqual(g.name,     f.fileno())
        self.assertEqual(g.raw.name, f.fileno())
        f.close()
        g.close()

    def test_io_after_close(self):
        for kwargs in [
                {"mode": "w"},
                {"mode": "wb"},
                {"mode": "w", "buffering": 1},
                {"mode": "w", "buffering": 2},
                {"mode": "wb", "buffering": 0},
                {"mode": "r"},
                {"mode": "rb"},
                {"mode": "r", "buffering": 1},
                {"mode": "r", "buffering": 2},
                {"mode": "rb", "buffering": 0},
                {"mode": "w+"},
                {"mode": "w+b"},
                {"mode": "w+", "buffering": 1},
                {"mode": "w+", "buffering": 2},
                {"mode": "w+b", "buffering": 0},
            ]:
            f = self.open(support.TESTFN, **kwargs)
            f.close()
            self.assertRaises(ValueError, f.flush)
            self.assertRaises(ValueError, f.fileno)
            self.assertRaises(ValueError, f.isatty)
            self.assertRaises(ValueError, f.__iter__)
            if hasattr(f, "peek"):
                self.assertRaises(ValueError, f.peek, 1)
            self.assertRaises(ValueError, f.read)
            if hasattr(f, "read1"):
                self.assertRaises(ValueError, f.read1, 1024)
            if hasattr(f, "readall"):
                self.assertRaises(ValueError, f.readall)
            if hasattr(f, "readinto"):
                self.assertRaises(ValueError, f.readinto, bytearray(1024))
            if hasattr(f, "readinto1"):
                self.assertRaises(ValueError, f.readinto1, bytearray(1024))
            self.assertRaises(ValueError, f.readline)
            self.assertRaises(ValueError, f.readlines)
            self.assertRaises(ValueError, f.seek, 0)
            self.assertRaises(ValueError, f.tell)
            self.assertRaises(ValueError, f.truncate)
            self.assertRaises(ValueError, f.write,
                              b"" if "b" in kwargs['mode'] else "")
            self.assertRaises(ValueError, f.writelines, [])
            self.assertRaises(ValueError, next, f)

    def test_blockingioerror(self):
        # Various BlockingIOError issues
        class C(str):
            pass
        c = C("")
        b = self.BlockingIOError(1, c)
        c.b = b
        b.c = c
        wr = weakref.ref(c)
        del c, b
        support.gc_collect()
        self.assertTrue(wr() is None, wr)

    def test_abcs(self):
        # Test the visible base classes are ABCs.
        self.assertIsInstance(self.IOBase, abc.ABCMeta)
        self.assertIsInstance(self.RawIOBase, abc.ABCMeta)
        self.assertIsInstance(self.BufferedIOBase, abc.ABCMeta)
        self.assertIsInstance(self.TextIOBase, abc.ABCMeta)

    def _check_abc_inheritance(self, abcmodule):
        with self.open(support.TESTFN, "wb", buffering=0) as f:
            self.assertIsInstance(f, abcmodule.IOBase)
            self.assertIsInstance(f, abcmodule.RawIOBase)
            self.assertNotIsInstance(f, abcmodule.BufferedIOBase)
            self.assertNotIsInstance(f, abcmodule.TextIOBase)
        with self.open(support.TESTFN, "wb") as f:
            self.assertIsInstance(f, abcmodule.IOBase)
            self.assertNotIsInstance(f, abcmodule.RawIOBase)
            self.assertIsInstance(f, abcmodule.BufferedIOBase)
            self.assertNotIsInstance(f, abcmodule.TextIOBase)
        with self.open(support.TESTFN, "w") as f:
            self.assertIsInstance(f, abcmodule.IOBase)
            self.assertNotIsInstance(f, abcmodule.RawIOBase)
            self.assertNotIsInstance(f, abcmodule.BufferedIOBase)
            self.assertIsInstance(f, abcmodule.TextIOBase)

    def test_abc_inheritance(self):
        # Test implementations inherit from their respective ABCs
        self._check_abc_inheritance(self)

    def test_abc_inheritance_official(self):
        # Test implementations inherit from the official ABCs of the
        # baseline "io" module.
        self._check_abc_inheritance(io)

    def _check_warn_on_dealloc(self, *args, **kwargs):
        f = open(*args, **kwargs)
        r = repr(f)
        with self.assertWarns(ResourceWarning) as cm:
            f = None
            support.gc_collect()
        self.assertIn(r, str(cm.warning.args[0]))

    def test_warn_on_dealloc(self):
        self._check_warn_on_dealloc(support.TESTFN, "wb", buffering=0)
        self._check_warn_on_dealloc(support.TESTFN, "wb")
        self._check_warn_on_dealloc(support.TESTFN, "w")

    def _check_warn_on_dealloc_fd(self, *args, **kwargs):
        fds = []
        def cleanup_fds():
            for fd in fds:
                try:
                    os.close(fd)
                except OSError as e:
                    if e.errno != errno.EBADF:
                        raise
        self.addCleanup(cleanup_fds)
        r, w = os.pipe()
        fds += r, w
        self._check_warn_on_dealloc(r, *args, **kwargs)
        # When using closefd=False, there's no warning
        r, w = os.pipe()
        fds += r, w
        with warnings.catch_warnings(record=True) as recorded:
            open(r, *args, closefd=False, **kwargs)
            support.gc_collect()
        self.assertEqual(recorded, [])

    def test_warn_on_dealloc_fd(self):
        self._check_warn_on_dealloc_fd("rb", buffering=0)
        self._check_warn_on_dealloc_fd("rb")
        self._check_warn_on_dealloc_fd("r")


    def test_pickling(self):
        # Pickling file objects is forbidden
        for kwargs in [
                {"mode": "w"},
                {"mode": "wb"},
                {"mode": "wb", "buffering": 0},
                {"mode": "r"},
                {"mode": "rb"},
                {"mode": "rb", "buffering": 0},
                {"mode": "w+"},
                {"mode": "w+b"},
                {"mode": "w+b", "buffering": 0},
            ]:
            for protocol in range(pickle.HIGHEST_PROTOCOL + 1):
                with self.open(support.TESTFN, **kwargs) as f:
                    self.assertRaises(TypeError, pickle.dumps, f, protocol)

    def test_nonblock_pipe_write_bigbuf(self):
        self._test_nonblock_pipe_write(16*1024)

    def test_nonblock_pipe_write_smallbuf(self):
        self._test_nonblock_pipe_write(1024)

    @unittest.skipUnless(hasattr(os, 'set_blocking'),
                         'os.set_blocking() required for this test')
    def _test_nonblock_pipe_write(self, bufsize):
        sent = []
        received = []
        r, w = os.pipe()
        os.set_blocking(r, False)
        os.set_blocking(w, False)

        # To exercise all code paths in the C implementation we need
        # to play with buffer sizes.  For instance, if we choose a
        # buffer size less than or equal to _PIPE_BUF (4096 on Linux)
        # then we will never get a partial write of the buffer.
        rf = self.open(r, mode='rb', closefd=True, buffering=bufsize)
        wf = self.open(w, mode='wb', closefd=True, buffering=bufsize)

        with rf, wf:
            for N in 9999, 73, 7574:
                try:
                    i = 0
                    while True:
                        msg = bytes([i % 26 + 97]) * N
                        sent.append(msg)
                        wf.write(msg)
                        i += 1

                except self.BlockingIOError as e:
                    self.assertEqual(e.args[0], errno.EAGAIN)
                    self.assertEqual(e.args[2], e.characters_written)
                    sent[-1] = sent[-1][:e.characters_written]
                    received.append(rf.read())
                    msg = b'BLOCKED'
                    wf.write(msg)
                    sent.append(msg)

            while True:
                try:
                    wf.flush()
                    break
                except self.BlockingIOError as e:
                    self.assertEqual(e.args[0], errno.EAGAIN)
                    self.assertEqual(e.args[2], e.characters_written)
                    self.assertEqual(e.characters_written, 0)
                    received.append(rf.read())

            received += iter(rf.read, None)

        sent, received = b''.join(sent), b''.join(received)
        self.assertTrue(sent == received)
        self.assertTrue(wf.closed)
        self.assertTrue(rf.closed)

    def test_create_fail(self):
        # 'x' mode fails if file is existing
        with self.open(support.TESTFN, 'w'):
            pass
        self.assertRaises(FileExistsError, self.open, support.TESTFN, 'x')

    def test_create_writes(self):
        # 'x' mode opens for writing
        with self.open(support.TESTFN, 'xb') as f:
            f.write(b"spam")
        with self.open(support.TESTFN, 'rb') as f:
            self.assertEqual(b"spam", f.read())

    def test_open_allargs(self):
        # there used to be a buffer overflow in the parser for rawmode
        self.assertRaises(ValueError, self.open, support.TESTFN, 'rwax+')


class CMiscIOTest(MiscIOTest):
    io = io

    def test_readinto_buffer_overflow(self):
        # Issue #18025
        class BadReader(self.io.BufferedIOBase):
            def read(self, n=-1):
                return b'x' * 10**6
        bufio = BadReader()
        b = bytearray(2)
        self.assertRaises(ValueError, bufio.readinto, b)

class PyMiscIOTest(MiscIOTest):
    io = pyio


@unittest.skipIf(os.name == 'nt', 'POSIX signals required for this test.')
class SignalsTest(unittest.TestCase):

    def setUp(self):
        self.oldalrm = signal.signal(signal.SIGALRM, self.alarm_interrupt)

    def tearDown(self):
        signal.signal(signal.SIGALRM, self.oldalrm)

    def alarm_interrupt(self, sig, frame):
        1/0

    @unittest.skipUnless(threading, 'Threading required for this test.')
    def check_interrupted_write(self, item, bytes, **fdopen_kwargs):
        """Check that a partial write, when it gets interrupted, properly
        invokes the signal handler, and bubbles up the exception raised
        in the latter."""
        read_results = []
        def _read():
            if hasattr(signal, 'pthread_sigmask'):
                signal.pthread_sigmask(signal.SIG_BLOCK, [signal.SIGALRM])
            s = os.read(r, 1)
            read_results.append(s)
        t = threading.Thread(target=_read)
        t.daemon = True
        r, w = os.pipe()
        fdopen_kwargs["closefd"] = False
        try:
            wio = self.io.open(w, **fdopen_kwargs)
            t.start()
            # Fill the pipe enough that the write will be blocking.
            # It will be interrupted by the timer armed above.  Since the
            # other thread has read one byte, the low-level write will
            # return with a successful (partial) result rather than an EINTR.
            # The buffered IO layer must check for pending signal
            # handlers, which in this case will invoke alarm_interrupt().
            signal.alarm(1)
            try:
                self.assertRaises(ZeroDivisionError,
                            wio.write, item * (support.PIPE_MAX_SIZE // len(item) + 1))
            finally:
                signal.alarm(0)
            t.join()
            # We got one byte, get another one and check that it isn't a
            # repeat of the first one.
            read_results.append(os.read(r, 1))
            self.assertEqual(read_results, [bytes[0:1], bytes[1:2]])
        finally:
            os.close(w)
            os.close(r)
            # This is deliberate. If we didn't close the file descriptor
            # before closing wio, wio would try to flush its internal
            # buffer, and block again.
            try:
                wio.close()
            except OSError as e:
                if e.errno != errno.EBADF:
                    raise

    def test_interrupted_write_unbuffered(self):
        self.check_interrupted_write(b"xy", b"xy", mode="wb", buffering=0)

    def test_interrupted_write_buffered(self):
        self.check_interrupted_write(b"xy", b"xy", mode="wb")

    # Issue #22331: The test hangs on FreeBSD 7.2
    @support.requires_freebsd_version(8)
    def test_interrupted_write_text(self):
        self.check_interrupted_write("xy", b"xy", mode="w", encoding="ascii")

    @support.no_tracing
    def check_reentrant_write(self, data, **fdopen_kwargs):
        def on_alarm(*args):
            # Will be called reentrantly from the same thread
            wio.write(data)
            1/0
        signal.signal(signal.SIGALRM, on_alarm)
        r, w = os.pipe()
        wio = self.io.open(w, **fdopen_kwargs)
        try:
            signal.alarm(1)
            # Either the reentrant call to wio.write() fails with RuntimeError,
            # or the signal handler raises ZeroDivisionError.
            with self.assertRaises((ZeroDivisionError, RuntimeError)) as cm:
                while 1:
                    for i in range(100):
                        wio.write(data)
                        wio.flush()
                    # Make sure the buffer doesn't fill up and block further writes
                    os.read(r, len(data) * 100)
            exc = cm.exception
            if isinstance(exc, RuntimeError):
                self.assertTrue(str(exc).startswith("reentrant call"), str(exc))
        finally:
            wio.close()
            os.close(r)

    def test_reentrant_write_buffered(self):
        self.check_reentrant_write(b"xy", mode="wb")

    def test_reentrant_write_text(self):
        self.check_reentrant_write("xy", mode="w", encoding="ascii")

    def check_interrupted_read_retry(self, decode, **fdopen_kwargs):
        """Check that a buffered read, when it gets interrupted (either
        returning a partial result or EINTR), properly invokes the signal
        handler and retries if the latter returned successfully."""
        r, w = os.pipe()
        fdopen_kwargs["closefd"] = False
        def alarm_handler(sig, frame):
            os.write(w, b"bar")
        signal.signal(signal.SIGALRM, alarm_handler)
        try:
            rio = self.io.open(r, **fdopen_kwargs)
            os.write(w, b"foo")
            signal.alarm(1)
            # Expected behaviour:
            # - first raw read() returns partial b"foo"
            # - second raw read() returns EINTR
            # - third raw read() returns b"bar"
            self.assertEqual(decode(rio.read(6)), "foobar")
        finally:
            rio.close()
            os.close(w)
            os.close(r)

    def test_interrupted_read_retry_buffered(self):
        self.check_interrupted_read_retry(lambda x: x.decode('latin1'),
                                          mode="rb")

    def test_interrupted_read_retry_text(self):
        self.check_interrupted_read_retry(lambda x: x,
                                          mode="r")

    @unittest.skipUnless(threading, 'Threading required for this test.')
    def check_interrupted_write_retry(self, item, **fdopen_kwargs):
        """Check that a buffered write, when it gets interrupted (either
        returning a partial result or EINTR), properly invokes the signal
        handler and retries if the latter returned successfully."""
        select = support.import_module("select")
        # A quantity that exceeds the buffer size of an anonymous pipe's
        # write end.
        N = support.PIPE_MAX_SIZE
        r, w = os.pipe()
        fdopen_kwargs["closefd"] = False
        # We need a separate thread to read from the pipe and allow the
        # write() to finish.  This thread is started after the SIGALRM is
        # received (forcing a first EINTR in write()).
        read_results = []
        write_finished = False
        def _read():
            while not write_finished:
                while r in select.select([r], [], [], 1.0)[0]:
                    s = os.read(r, 1024)
                    read_results.append(s)
        t = threading.Thread(target=_read)
        t.daemon = True
        def alarm1(sig, frame):
            signal.signal(signal.SIGALRM, alarm2)
            signal.alarm(1)
        def alarm2(sig, frame):
            t.start()
        signal.signal(signal.SIGALRM, alarm1)
        try:
            wio = self.io.open(w, **fdopen_kwargs)
            signal.alarm(1)
            # Expected behaviour:
            # - first raw write() is partial (because of the limited pipe buffer
            #   and the first alarm)
            # - second raw write() returns EINTR (because of the second alarm)
            # - subsequent write()s are successful (either partial or complete)
            self.assertEqual(N, wio.write(item * N))
            wio.flush()
            write_finished = True
            t.join()
            self.assertEqual(N, sum(len(x) for x in read_results))
        finally:
            write_finished = True
            os.close(w)
            os.close(r)
            # This is deliberate. If we didn't close the file descriptor
            # before closing wio, wio would try to flush its internal
            # buffer, and could block (in case of failure).
            try:
                wio.close()
            except OSError as e:
                if e.errno != errno.EBADF:
                    raise

    def test_interrupted_write_retry_buffered(self):
        self.check_interrupted_write_retry(b"x", mode="wb")

    def test_interrupted_write_retry_text(self):
        self.check_interrupted_write_retry("x", mode="w", encoding="latin1")


class CSignalsTest(SignalsTest):
    io = io

class PySignalsTest(SignalsTest):
    io = pyio

    # Handling reentrancy issues would slow down _pyio even more, so the
    # tests are disabled.
    test_reentrant_write_buffered = None
    test_reentrant_write_text = None


def load_tests(*args):
    tests = (CIOTest, PyIOTest,
             CBufferedReaderTest, PyBufferedReaderTest,
             CBufferedWriterTest, PyBufferedWriterTest,
             CBufferedRWPairTest, PyBufferedRWPairTest,
             CBufferedRandomTest, PyBufferedRandomTest,
             StatefulIncrementalDecoderTest,
             CIncrementalNewlineDecoderTest, PyIncrementalNewlineDecoderTest,
             CTextIOWrapperTest, PyTextIOWrapperTest,
             CMiscIOTest, PyMiscIOTest,
             CSignalsTest, PySignalsTest,
             )

    # Put the namespaces of the IO module we are testing and some useful mock
    # classes in the __dict__ of each test.
    mocks = (MockRawIO, MisbehavedRawIO, MockFileIO, CloseFailureIO,
             MockNonBlockWriterIO, MockUnseekableIO, MockRawIOWithoutRead)
    all_members = io.__all__ + ["IncrementalNewlineDecoder"]
    c_io_ns = {name : getattr(io, name) for name in all_members}
    py_io_ns = {name : getattr(pyio, name) for name in all_members}
    globs = globals()
    c_io_ns.update((x.__name__, globs["C" + x.__name__]) for x in mocks)
    py_io_ns.update((x.__name__, globs["Py" + x.__name__]) for x in mocks)
    # Avoid turning open into a bound method.
    py_io_ns["open"] = pyio.OpenWrapper
    for test in tests:
        if test.__name__.startswith("C"):
            for name, obj in c_io_ns.items():
                setattr(test, name, obj)
        elif test.__name__.startswith("Py"):
            for name, obj in py_io_ns.items():
                setattr(test, name, obj)

    suite = unittest.TestSuite([unittest.makeSuite(test) for test in tests])
    return suite

if __name__ == "__main__":
    unittest.main()<|MERGE_RESOLUTION|>--- conflicted
+++ resolved
@@ -2845,7 +2845,6 @@
         self.assertFalse(err)
         self.assertEqual("ok", out.decode().strip())
 
-<<<<<<< HEAD
     def test_read_byteslike(self):
         r = MemviewBytesIO(b'Just some random string\n')
         t = self.TextIOWrapper(r, 'utf-8')
@@ -2857,24 +2856,6 @@
 
         self.assertEqual(t.read(200), bytes_val.decode('utf-8'))
 
-class MemviewBytesIO(io.BytesIO):
-    '''A BytesIO object whose read method returns memoryviews
-       rather than bytes'''
-
-    def read1(self, len_):
-        return _to_memoryview(super().read1(len_))
-
-    def read(self, len_):
-        return _to_memoryview(super().read(len_))
-
-def _to_memoryview(buf):
-    '''Convert bytes-object *buf* to a non-trivial memoryview'''
-
-    arr = array.array('i')
-    idx = len(buf) - len(buf) % arr.itemsize
-    arr.frombytes(buf[:idx])
-    return memoryview(arr)
-=======
     def test_issue22849(self):
         class F(object):
             def readable(self): return True
@@ -2890,7 +2871,24 @@
         F.tell = lambda x: 0
         t = self.TextIOWrapper(F(), encoding='utf-8')
 
->>>>>>> 6c14f231
+
+class MemviewBytesIO(io.BytesIO):
+    '''A BytesIO object whose read method returns memoryviews
+       rather than bytes'''
+
+    def read1(self, len_):
+        return _to_memoryview(super().read1(len_))
+
+    def read(self, len_):
+        return _to_memoryview(super().read(len_))
+
+def _to_memoryview(buf):
+    '''Convert bytes-object *buf* to a non-trivial memoryview'''
+
+    arr = array.array('i')
+    idx = len(buf) - len(buf) % arr.itemsize
+    arr.frombytes(buf[:idx])
+    return memoryview(arr)
 
 class CTextIOWrapperTest(TextIOWrapperTest):
     io = io
