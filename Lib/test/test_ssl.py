# Test the support for SSL and sockets

import sys
import unittest
from test import support
import socket
import select
import time
import datetime
import gc
import os
import errno
import pprint
import tempfile
import urllib.request
import traceback
import asyncore
import weakref
import platform
import functools

ssl = support.import_module("ssl")

try:
    import threading
except ImportError:
    _have_threads = False
else:
    _have_threads = True

PROTOCOLS = sorted(ssl._PROTOCOL_NAMES)
HOST = support.HOST
IS_LIBRESSL = ssl.OPENSSL_VERSION.startswith('LibreSSL')
IS_OPENSSL_1_1 = not IS_LIBRESSL and ssl.OPENSSL_VERSION_INFO >= (1, 1, 0)


def data_file(*name):
    return os.path.join(os.path.dirname(__file__), *name)

# The custom key and certificate files used in test_ssl are generated
# using Lib/test/make_ssl_certs.py.
# Other certificates are simply fetched from the Internet servers they
# are meant to authenticate.

CERTFILE = data_file("keycert.pem")
BYTES_CERTFILE = os.fsencode(CERTFILE)
ONLYCERT = data_file("ssl_cert.pem")
ONLYKEY = data_file("ssl_key.pem")
BYTES_ONLYCERT = os.fsencode(ONLYCERT)
BYTES_ONLYKEY = os.fsencode(ONLYKEY)
CERTFILE_PROTECTED = data_file("keycert.passwd.pem")
ONLYKEY_PROTECTED = data_file("ssl_key.passwd.pem")
KEY_PASSWORD = "somepass"
CAPATH = data_file("capath")
BYTES_CAPATH = os.fsencode(CAPATH)
CAFILE_NEURONIO = data_file("capath", "4e1295a3.0")
CAFILE_CACERT = data_file("capath", "5ed36f99.0")


# empty CRL
CRLFILE = data_file("revocation.crl")

# Two keys and certs signed by the same CA (for SNI tests)
SIGNED_CERTFILE = data_file("keycert3.pem")
SIGNED_CERTFILE2 = data_file("keycert4.pem")
# Same certificate as pycacert.pem, but without extra text in file
SIGNING_CA = data_file("capath", "ceff1710.0")

REMOTE_HOST = "self-signed.pythontest.net"

EMPTYCERT = data_file("nullcert.pem")
BADCERT = data_file("badcert.pem")
NONEXISTINGCERT = data_file("XXXnonexisting.pem")
BADKEY = data_file("badkey.pem")
NOKIACERT = data_file("nokia.pem")
NULLBYTECERT = data_file("nullbytecert.pem")

DHFILE = data_file("dh1024.pem")
BYTES_DHFILE = os.fsencode(DHFILE)


def handle_error(prefix):
    exc_format = ' '.join(traceback.format_exception(*sys.exc_info()))
    if support.verbose:
        sys.stdout.write(prefix + exc_format)

def can_clear_options():
    # 0.9.8m or higher
    return ssl._OPENSSL_API_VERSION >= (0, 9, 8, 13, 15)

def no_sslv2_implies_sslv3_hello():
    # 0.9.7h or higher
    return ssl.OPENSSL_VERSION_INFO >= (0, 9, 7, 8, 15)

def have_verify_flags():
    # 0.9.8 or higher
    return ssl.OPENSSL_VERSION_INFO >= (0, 9, 8, 0, 15)

def utc_offset(): #NOTE: ignore issues like #1647654
    # local time = utc time + utc offset
    if time.daylight and time.localtime().tm_isdst > 0:
        return -time.altzone  # seconds
    return -time.timezone

def asn1time(cert_time):
    # Some versions of OpenSSL ignore seconds, see #18207
    # 0.9.8.i
    if ssl._OPENSSL_API_VERSION == (0, 9, 8, 9, 15):
        fmt = "%b %d %H:%M:%S %Y GMT"
        dt = datetime.datetime.strptime(cert_time, fmt)
        dt = dt.replace(second=0)
        cert_time = dt.strftime(fmt)
        # %d adds leading zero but ASN1_TIME_print() uses leading space
        if cert_time[4] == "0":
            cert_time = cert_time[:4] + " " + cert_time[5:]

    return cert_time

# Issue #9415: Ubuntu hijacks their OpenSSL and forcefully disables SSLv2
def skip_if_broken_ubuntu_ssl(func):
    if hasattr(ssl, 'PROTOCOL_SSLv2'):
        @functools.wraps(func)
        def f(*args, **kwargs):
            try:
                ssl.SSLContext(ssl.PROTOCOL_SSLv2)
            except ssl.SSLError:
                if (ssl.OPENSSL_VERSION_INFO == (0, 9, 8, 15, 15) and
                    platform.linux_distribution() == ('debian', 'squeeze/sid', '')):
                    raise unittest.SkipTest("Patched Ubuntu OpenSSL breaks behaviour")
            return func(*args, **kwargs)
        return f
    else:
        return func

needs_sni = unittest.skipUnless(ssl.HAS_SNI, "SNI support needed for this test")


class BasicSocketTests(unittest.TestCase):

    def test_constants(self):
        ssl.CERT_NONE
        ssl.CERT_OPTIONAL
        ssl.CERT_REQUIRED
        ssl.OP_CIPHER_SERVER_PREFERENCE
        ssl.OP_SINGLE_DH_USE
        if ssl.HAS_ECDH:
            ssl.OP_SINGLE_ECDH_USE
        if ssl.OPENSSL_VERSION_INFO >= (1, 0):
            ssl.OP_NO_COMPRESSION
        self.assertIn(ssl.HAS_SNI, {True, False})
        self.assertIn(ssl.HAS_ECDH, {True, False})

    def test_str_for_enums(self):
        # Make sure that the PROTOCOL_* constants have enum-like string
        # reprs.
        proto = ssl.PROTOCOL_TLS
        self.assertEqual(str(proto), '_SSLMethod.PROTOCOL_TLS')
        ctx = ssl.SSLContext(proto)
        self.assertIs(ctx.protocol, proto)

    def test_random(self):
        v = ssl.RAND_status()
        if support.verbose:
            sys.stdout.write("\n RAND_status is %d (%s)\n"
                             % (v, (v and "sufficient randomness") or
                                "insufficient randomness"))

        data, is_cryptographic = ssl.RAND_pseudo_bytes(16)
        self.assertEqual(len(data), 16)
        self.assertEqual(is_cryptographic, v == 1)
        if v:
            data = ssl.RAND_bytes(16)
            self.assertEqual(len(data), 16)
        else:
            self.assertRaises(ssl.SSLError, ssl.RAND_bytes, 16)

        # negative num is invalid
        self.assertRaises(ValueError, ssl.RAND_bytes, -5)
        self.assertRaises(ValueError, ssl.RAND_pseudo_bytes, -5)

        if hasattr(ssl, 'RAND_egd'):
            self.assertRaises(TypeError, ssl.RAND_egd, 1)
            self.assertRaises(TypeError, ssl.RAND_egd, 'foo', 1)
        ssl.RAND_add("this is a random string", 75.0)
        ssl.RAND_add(b"this is a random bytes object", 75.0)
        ssl.RAND_add(bytearray(b"this is a random bytearray object"), 75.0)

    @unittest.skipUnless(os.name == 'posix', 'requires posix')
    def test_random_fork(self):
        status = ssl.RAND_status()
        if not status:
            self.fail("OpenSSL's PRNG has insufficient randomness")

        rfd, wfd = os.pipe()
        pid = os.fork()
        if pid == 0:
            try:
                os.close(rfd)
                child_random = ssl.RAND_pseudo_bytes(16)[0]
                self.assertEqual(len(child_random), 16)
                os.write(wfd, child_random)
                os.close(wfd)
            except BaseException:
                os._exit(1)
            else:
                os._exit(0)
        else:
            os.close(wfd)
            self.addCleanup(os.close, rfd)
            _, status = os.waitpid(pid, 0)
            self.assertEqual(status, 0)

            child_random = os.read(rfd, 16)
            self.assertEqual(len(child_random), 16)
            parent_random = ssl.RAND_pseudo_bytes(16)[0]
            self.assertEqual(len(parent_random), 16)

            self.assertNotEqual(child_random, parent_random)

    def test_parse_cert(self):
        # note that this uses an 'unofficial' function in _ssl.c,
        # provided solely for this test, to exercise the certificate
        # parsing code
        p = ssl._ssl._test_decode_cert(CERTFILE)
        if support.verbose:
            sys.stdout.write("\n" + pprint.pformat(p) + "\n")
        self.assertEqual(p['issuer'],
                         ((('countryName', 'XY'),),
                          (('localityName', 'Castle Anthrax'),),
                          (('organizationName', 'Python Software Foundation'),),
                          (('commonName', 'localhost'),))
                        )
        # Note the next three asserts will fail if the keys are regenerated
        self.assertEqual(p['notAfter'], asn1time('Oct  5 23:01:56 2020 GMT'))
        self.assertEqual(p['notBefore'], asn1time('Oct  8 23:01:56 2010 GMT'))
        self.assertEqual(p['serialNumber'], 'D7C7381919AFC24E')
        self.assertEqual(p['subject'],
                         ((('countryName', 'XY'),),
                          (('localityName', 'Castle Anthrax'),),
                          (('organizationName', 'Python Software Foundation'),),
                          (('commonName', 'localhost'),))
                        )
        self.assertEqual(p['subjectAltName'], (('DNS', 'localhost'),))
        # Issue #13034: the subjectAltName in some certificates
        # (notably projects.developer.nokia.com:443) wasn't parsed
        p = ssl._ssl._test_decode_cert(NOKIACERT)
        if support.verbose:
            sys.stdout.write("\n" + pprint.pformat(p) + "\n")
        self.assertEqual(p['subjectAltName'],
                         (('DNS', 'projects.developer.nokia.com'),
                          ('DNS', 'projects.forum.nokia.com'))
                        )
        # extra OCSP and AIA fields
        self.assertEqual(p['OCSP'], ('http://ocsp.verisign.com',))
        self.assertEqual(p['caIssuers'],
                         ('http://SVRIntl-G3-aia.verisign.com/SVRIntlG3.cer',))
        self.assertEqual(p['crlDistributionPoints'],
                         ('http://SVRIntl-G3-crl.verisign.com/SVRIntlG3.crl',))

    def test_parse_cert_CVE_2013_4238(self):
        p = ssl._ssl._test_decode_cert(NULLBYTECERT)
        if support.verbose:
            sys.stdout.write("\n" + pprint.pformat(p) + "\n")
        subject = ((('countryName', 'US'),),
                   (('stateOrProvinceName', 'Oregon'),),
                   (('localityName', 'Beaverton'),),
                   (('organizationName', 'Python Software Foundation'),),
                   (('organizationalUnitName', 'Python Core Development'),),
                   (('commonName', 'null.python.org\x00example.org'),),
                   (('emailAddress', 'python-dev@python.org'),))
        self.assertEqual(p['subject'], subject)
        self.assertEqual(p['issuer'], subject)
        if ssl._OPENSSL_API_VERSION >= (0, 9, 8):
            san = (('DNS', 'altnull.python.org\x00example.com'),
                   ('email', 'null@python.org\x00user@example.org'),
                   ('URI', 'http://null.python.org\x00http://example.org'),
                   ('IP Address', '192.0.2.1'),
                   ('IP Address', '2001:DB8:0:0:0:0:0:1\n'))
        else:
            # OpenSSL 0.9.7 doesn't support IPv6 addresses in subjectAltName
            san = (('DNS', 'altnull.python.org\x00example.com'),
                   ('email', 'null@python.org\x00user@example.org'),
                   ('URI', 'http://null.python.org\x00http://example.org'),
                   ('IP Address', '192.0.2.1'),
                   ('IP Address', '<invalid>'))

        self.assertEqual(p['subjectAltName'], san)

    def test_DER_to_PEM(self):
        with open(CAFILE_CACERT, 'r') as f:
            pem = f.read()
        d1 = ssl.PEM_cert_to_DER_cert(pem)
        p2 = ssl.DER_cert_to_PEM_cert(d1)
        d2 = ssl.PEM_cert_to_DER_cert(p2)
        self.assertEqual(d1, d2)
        if not p2.startswith(ssl.PEM_HEADER + '\n'):
            self.fail("DER-to-PEM didn't include correct header:\n%r\n" % p2)
        if not p2.endswith('\n' + ssl.PEM_FOOTER + '\n'):
            self.fail("DER-to-PEM didn't include correct footer:\n%r\n" % p2)

    def test_openssl_version(self):
        n = ssl.OPENSSL_VERSION_NUMBER
        t = ssl.OPENSSL_VERSION_INFO
        s = ssl.OPENSSL_VERSION
        self.assertIsInstance(n, int)
        self.assertIsInstance(t, tuple)
        self.assertIsInstance(s, str)
        # Some sanity checks follow
        # >= 0.9
        self.assertGreaterEqual(n, 0x900000)
        # < 3.0
        self.assertLess(n, 0x30000000)
        major, minor, fix, patch, status = t
        self.assertGreaterEqual(major, 0)
        self.assertLess(major, 3)
        self.assertGreaterEqual(minor, 0)
        self.assertLess(minor, 256)
        self.assertGreaterEqual(fix, 0)
        self.assertLess(fix, 256)
        self.assertGreaterEqual(patch, 0)
        self.assertLessEqual(patch, 63)
        self.assertGreaterEqual(status, 0)
        self.assertLessEqual(status, 15)
        # Version string as returned by {Open,Libre}SSL, the format might change
        if IS_LIBRESSL:
            self.assertTrue(s.startswith("LibreSSL {:d}".format(major)),
                            (s, t, hex(n)))
        else:
            self.assertTrue(s.startswith("OpenSSL {:d}.{:d}.{:d}".format(major, minor, fix)),
                            (s, t, hex(n)))

    @support.cpython_only
    def test_refcycle(self):
        # Issue #7943: an SSL object doesn't create reference cycles with
        # itself.
        s = socket.socket(socket.AF_INET)
        ss = ssl.wrap_socket(s)
        wr = weakref.ref(ss)
        with support.check_warnings(("", ResourceWarning)):
            del ss
        self.assertEqual(wr(), None)

    def test_wrapped_unconnected(self):
        # Methods on an unconnected SSLSocket propagate the original
        # OSError raise by the underlying socket object.
        s = socket.socket(socket.AF_INET)
        with ssl.wrap_socket(s) as ss:
            self.assertRaises(OSError, ss.recv, 1)
            self.assertRaises(OSError, ss.recv_into, bytearray(b'x'))
            self.assertRaises(OSError, ss.recvfrom, 1)
            self.assertRaises(OSError, ss.recvfrom_into, bytearray(b'x'), 1)
            self.assertRaises(OSError, ss.send, b'x')
            self.assertRaises(OSError, ss.sendto, b'x', ('0.0.0.0', 0))

    def test_timeout(self):
        # Issue #8524: when creating an SSL socket, the timeout of the
        # original socket should be retained.
        for timeout in (None, 0.0, 5.0):
            s = socket.socket(socket.AF_INET)
            s.settimeout(timeout)
            with ssl.wrap_socket(s) as ss:
                self.assertEqual(timeout, ss.gettimeout())

    def test_errors(self):
        sock = socket.socket()
        self.assertRaisesRegex(ValueError,
                        "certfile must be specified",
                        ssl.wrap_socket, sock, keyfile=CERTFILE)
        self.assertRaisesRegex(ValueError,
                        "certfile must be specified for server-side operations",
                        ssl.wrap_socket, sock, server_side=True)
        self.assertRaisesRegex(ValueError,
                        "certfile must be specified for server-side operations",
                        ssl.wrap_socket, sock, server_side=True, certfile="")
        with ssl.wrap_socket(sock, server_side=True, certfile=CERTFILE) as s:
            self.assertRaisesRegex(ValueError, "can't connect in server-side mode",
                                    s.connect, (HOST, 8080))
        with self.assertRaises(OSError) as cm:
            with socket.socket() as sock:
                ssl.wrap_socket(sock, certfile=NONEXISTINGCERT)
        self.assertEqual(cm.exception.errno, errno.ENOENT)
        with self.assertRaises(OSError) as cm:
            with socket.socket() as sock:
                ssl.wrap_socket(sock,
                    certfile=CERTFILE, keyfile=NONEXISTINGCERT)
        self.assertEqual(cm.exception.errno, errno.ENOENT)
        with self.assertRaises(OSError) as cm:
            with socket.socket() as sock:
                ssl.wrap_socket(sock,
                    certfile=NONEXISTINGCERT, keyfile=NONEXISTINGCERT)
        self.assertEqual(cm.exception.errno, errno.ENOENT)

    def bad_cert_test(self, certfile):
        """Check that trying to use the given client certificate fails"""
        certfile = os.path.join(os.path.dirname(__file__) or os.curdir,
                                   certfile)
        sock = socket.socket()
        self.addCleanup(sock.close)
        with self.assertRaises(ssl.SSLError):
            ssl.wrap_socket(sock,
                            certfile=certfile,
                            ssl_version=ssl.PROTOCOL_TLSv1)

    def test_empty_cert(self):
        """Wrapping with an empty cert file"""
        self.bad_cert_test("nullcert.pem")

    def test_malformed_cert(self):
        """Wrapping with a badly formatted certificate (syntax error)"""
        self.bad_cert_test("badcert.pem")

    def test_malformed_key(self):
        """Wrapping with a badly formatted key (syntax error)"""
        self.bad_cert_test("badkey.pem")

    def test_match_hostname(self):
        def ok(cert, hostname):
            ssl.match_hostname(cert, hostname)
        def fail(cert, hostname):
            self.assertRaises(ssl.CertificateError,
                              ssl.match_hostname, cert, hostname)

        # -- Hostname matching --

        cert = {'subject': ((('commonName', 'example.com'),),)}
        ok(cert, 'example.com')
        ok(cert, 'ExAmple.cOm')
        fail(cert, 'www.example.com')
        fail(cert, '.example.com')
        fail(cert, 'example.org')
        fail(cert, 'exampleXcom')

        cert = {'subject': ((('commonName', '*.a.com'),),)}
        ok(cert, 'foo.a.com')
        fail(cert, 'bar.foo.a.com')
        fail(cert, 'a.com')
        fail(cert, 'Xa.com')
        fail(cert, '.a.com')

        # only match one left-most wildcard
        cert = {'subject': ((('commonName', 'f*.com'),),)}
        ok(cert, 'foo.com')
        ok(cert, 'f.com')
        fail(cert, 'bar.com')
        fail(cert, 'foo.a.com')
        fail(cert, 'bar.foo.com')

        # NULL bytes are bad, CVE-2013-4073
        cert = {'subject': ((('commonName',
                              'null.python.org\x00example.org'),),)}
        ok(cert, 'null.python.org\x00example.org') # or raise an error?
        fail(cert, 'example.org')
        fail(cert, 'null.python.org')

        # error cases with wildcards
        cert = {'subject': ((('commonName', '*.*.a.com'),),)}
        fail(cert, 'bar.foo.a.com')
        fail(cert, 'a.com')
        fail(cert, 'Xa.com')
        fail(cert, '.a.com')

        cert = {'subject': ((('commonName', 'a.*.com'),),)}
        fail(cert, 'a.foo.com')
        fail(cert, 'a..com')
        fail(cert, 'a.com')

        # wildcard doesn't match IDNA prefix 'xn--'
        idna = 'püthon.python.org'.encode("idna").decode("ascii")
        cert = {'subject': ((('commonName', idna),),)}
        ok(cert, idna)
        cert = {'subject': ((('commonName', 'x*.python.org'),),)}
        fail(cert, idna)
        cert = {'subject': ((('commonName', 'xn--p*.python.org'),),)}
        fail(cert, idna)

        # wildcard in first fragment and  IDNA A-labels in sequent fragments
        # are supported.
        idna = 'www*.pythön.org'.encode("idna").decode("ascii")
        cert = {'subject': ((('commonName', idna),),)}
        ok(cert, 'www.pythön.org'.encode("idna").decode("ascii"))
        ok(cert, 'www1.pythön.org'.encode("idna").decode("ascii"))
        fail(cert, 'ftp.pythön.org'.encode("idna").decode("ascii"))
        fail(cert, 'pythön.org'.encode("idna").decode("ascii"))

        # Slightly fake real-world example
        cert = {'notAfter': 'Jun 26 21:41:46 2011 GMT',
                'subject': ((('commonName', 'linuxfrz.org'),),),
                'subjectAltName': (('DNS', 'linuxfr.org'),
                                   ('DNS', 'linuxfr.com'),
                                   ('othername', '<unsupported>'))}
        ok(cert, 'linuxfr.org')
        ok(cert, 'linuxfr.com')
        # Not a "DNS" entry
        fail(cert, '<unsupported>')
        # When there is a subjectAltName, commonName isn't used
        fail(cert, 'linuxfrz.org')

        # A pristine real-world example
        cert = {'notAfter': 'Dec 18 23:59:59 2011 GMT',
                'subject': ((('countryName', 'US'),),
                            (('stateOrProvinceName', 'California'),),
                            (('localityName', 'Mountain View'),),
                            (('organizationName', 'Google Inc'),),
                            (('commonName', 'mail.google.com'),))}
        ok(cert, 'mail.google.com')
        fail(cert, 'gmail.com')
        # Only commonName is considered
        fail(cert, 'California')

        # -- IPv4 matching --
        cert = {'subject': ((('commonName', 'example.com'),),),
                'subjectAltName': (('DNS', 'example.com'),
                                   ('IP Address', '10.11.12.13'),
                                   ('IP Address', '14.15.16.17'))}
        ok(cert, '10.11.12.13')
        ok(cert, '14.15.16.17')
        fail(cert, '14.15.16.18')
        fail(cert, 'example.net')

        # -- IPv6 matching --
        cert = {'subject': ((('commonName', 'example.com'),),),
                'subjectAltName': (('DNS', 'example.com'),
                                   ('IP Address', '2001:0:0:0:0:0:0:CAFE\n'),
                                   ('IP Address', '2003:0:0:0:0:0:0:BABA\n'))}
        ok(cert, '2001::cafe')
        ok(cert, '2003::baba')
        fail(cert, '2003::bebe')
        fail(cert, 'example.net')

        # -- Miscellaneous --

        # Neither commonName nor subjectAltName
        cert = {'notAfter': 'Dec 18 23:59:59 2011 GMT',
                'subject': ((('countryName', 'US'),),
                            (('stateOrProvinceName', 'California'),),
                            (('localityName', 'Mountain View'),),
                            (('organizationName', 'Google Inc'),))}
        fail(cert, 'mail.google.com')

        # No DNS entry in subjectAltName but a commonName
        cert = {'notAfter': 'Dec 18 23:59:59 2099 GMT',
                'subject': ((('countryName', 'US'),),
                            (('stateOrProvinceName', 'California'),),
                            (('localityName', 'Mountain View'),),
                            (('commonName', 'mail.google.com'),)),
                'subjectAltName': (('othername', 'blabla'), )}
        ok(cert, 'mail.google.com')

        # No DNS entry subjectAltName and no commonName
        cert = {'notAfter': 'Dec 18 23:59:59 2099 GMT',
                'subject': ((('countryName', 'US'),),
                            (('stateOrProvinceName', 'California'),),
                            (('localityName', 'Mountain View'),),
                            (('organizationName', 'Google Inc'),)),
                'subjectAltName': (('othername', 'blabla'),)}
        fail(cert, 'google.com')

        # Empty cert / no cert
        self.assertRaises(ValueError, ssl.match_hostname, None, 'example.com')
        self.assertRaises(ValueError, ssl.match_hostname, {}, 'example.com')

        # Issue #17980: avoid denials of service by refusing more than one
        # wildcard per fragment.
        cert = {'subject': ((('commonName', 'a*b.com'),),)}
        ok(cert, 'axxb.com')
        cert = {'subject': ((('commonName', 'a*b.co*'),),)}
        fail(cert, 'axxb.com')
        cert = {'subject': ((('commonName', 'a*b*.com'),),)}
        with self.assertRaises(ssl.CertificateError) as cm:
            ssl.match_hostname(cert, 'axxbxxc.com')
        self.assertIn("too many wildcards", str(cm.exception))

    def test_server_side(self):
        # server_hostname doesn't work for server sockets
        ctx = ssl.SSLContext(ssl.PROTOCOL_SSLv23)
        with socket.socket() as sock:
            self.assertRaises(ValueError, ctx.wrap_socket, sock, True,
                              server_hostname="some.hostname")

    def test_unknown_channel_binding(self):
        # should raise ValueError for unknown type
        s = socket.socket(socket.AF_INET)
        s.bind(('127.0.0.1', 0))
        s.listen()
        c = socket.socket(socket.AF_INET)
        c.connect(s.getsockname())
        with ssl.wrap_socket(c, do_handshake_on_connect=False) as ss:
            with self.assertRaises(ValueError):
                ss.get_channel_binding("unknown-type")
        s.close()

    @unittest.skipUnless("tls-unique" in ssl.CHANNEL_BINDING_TYPES,
                         "'tls-unique' channel binding not available")
    def test_tls_unique_channel_binding(self):
        # unconnected should return None for known type
        s = socket.socket(socket.AF_INET)
        with ssl.wrap_socket(s) as ss:
            self.assertIsNone(ss.get_channel_binding("tls-unique"))
        # the same for server-side
        s = socket.socket(socket.AF_INET)
        with ssl.wrap_socket(s, server_side=True, certfile=CERTFILE) as ss:
            self.assertIsNone(ss.get_channel_binding("tls-unique"))

    def test_dealloc_warn(self):
        ss = ssl.wrap_socket(socket.socket(socket.AF_INET))
        r = repr(ss)
        with self.assertWarns(ResourceWarning) as cm:
            ss = None
            support.gc_collect()
        self.assertIn(r, str(cm.warning.args[0]))

    def test_get_default_verify_paths(self):
        paths = ssl.get_default_verify_paths()
        self.assertEqual(len(paths), 6)
        self.assertIsInstance(paths, ssl.DefaultVerifyPaths)

        with support.EnvironmentVarGuard() as env:
            env["SSL_CERT_DIR"] = CAPATH
            env["SSL_CERT_FILE"] = CERTFILE
            paths = ssl.get_default_verify_paths()
            self.assertEqual(paths.cafile, CERTFILE)
            self.assertEqual(paths.capath, CAPATH)

    @unittest.skipUnless(sys.platform == "win32", "Windows specific")
    def test_enum_certificates(self):
        self.assertTrue(ssl.enum_certificates("CA"))
        self.assertTrue(ssl.enum_certificates("ROOT"))

        self.assertRaises(TypeError, ssl.enum_certificates)
        self.assertRaises(WindowsError, ssl.enum_certificates, "")

        trust_oids = set()
        for storename in ("CA", "ROOT"):
            store = ssl.enum_certificates(storename)
            self.assertIsInstance(store, list)
            for element in store:
                self.assertIsInstance(element, tuple)
                self.assertEqual(len(element), 3)
                cert, enc, trust = element
                self.assertIsInstance(cert, bytes)
                self.assertIn(enc, {"x509_asn", "pkcs_7_asn"})
                self.assertIsInstance(trust, (set, bool))
                if isinstance(trust, set):
                    trust_oids.update(trust)

        serverAuth = "1.3.6.1.5.5.7.3.1"
        self.assertIn(serverAuth, trust_oids)

    @unittest.skipUnless(sys.platform == "win32", "Windows specific")
    def test_enum_crls(self):
        self.assertTrue(ssl.enum_crls("CA"))
        self.assertRaises(TypeError, ssl.enum_crls)
        self.assertRaises(WindowsError, ssl.enum_crls, "")

        crls = ssl.enum_crls("CA")
        self.assertIsInstance(crls, list)
        for element in crls:
            self.assertIsInstance(element, tuple)
            self.assertEqual(len(element), 2)
            self.assertIsInstance(element[0], bytes)
            self.assertIn(element[1], {"x509_asn", "pkcs_7_asn"})


    def test_asn1object(self):
        expected = (129, 'serverAuth', 'TLS Web Server Authentication',
                    '1.3.6.1.5.5.7.3.1')

        val = ssl._ASN1Object('1.3.6.1.5.5.7.3.1')
        self.assertEqual(val, expected)
        self.assertEqual(val.nid, 129)
        self.assertEqual(val.shortname, 'serverAuth')
        self.assertEqual(val.longname, 'TLS Web Server Authentication')
        self.assertEqual(val.oid, '1.3.6.1.5.5.7.3.1')
        self.assertIsInstance(val, ssl._ASN1Object)
        self.assertRaises(ValueError, ssl._ASN1Object, 'serverAuth')

        val = ssl._ASN1Object.fromnid(129)
        self.assertEqual(val, expected)
        self.assertIsInstance(val, ssl._ASN1Object)
        self.assertRaises(ValueError, ssl._ASN1Object.fromnid, -1)
        with self.assertRaisesRegex(ValueError, "unknown NID 100000"):
            ssl._ASN1Object.fromnid(100000)
        for i in range(1000):
            try:
                obj = ssl._ASN1Object.fromnid(i)
            except ValueError:
                pass
            else:
                self.assertIsInstance(obj.nid, int)
                self.assertIsInstance(obj.shortname, str)
                self.assertIsInstance(obj.longname, str)
                self.assertIsInstance(obj.oid, (str, type(None)))

        val = ssl._ASN1Object.fromname('TLS Web Server Authentication')
        self.assertEqual(val, expected)
        self.assertIsInstance(val, ssl._ASN1Object)
        self.assertEqual(ssl._ASN1Object.fromname('serverAuth'), expected)
        self.assertEqual(ssl._ASN1Object.fromname('1.3.6.1.5.5.7.3.1'),
                         expected)
        with self.assertRaisesRegex(ValueError, "unknown object 'serverauth'"):
            ssl._ASN1Object.fromname('serverauth')

    def test_purpose_enum(self):
        val = ssl._ASN1Object('1.3.6.1.5.5.7.3.1')
        self.assertIsInstance(ssl.Purpose.SERVER_AUTH, ssl._ASN1Object)
        self.assertEqual(ssl.Purpose.SERVER_AUTH, val)
        self.assertEqual(ssl.Purpose.SERVER_AUTH.nid, 129)
        self.assertEqual(ssl.Purpose.SERVER_AUTH.shortname, 'serverAuth')
        self.assertEqual(ssl.Purpose.SERVER_AUTH.oid,
                              '1.3.6.1.5.5.7.3.1')

        val = ssl._ASN1Object('1.3.6.1.5.5.7.3.2')
        self.assertIsInstance(ssl.Purpose.CLIENT_AUTH, ssl._ASN1Object)
        self.assertEqual(ssl.Purpose.CLIENT_AUTH, val)
        self.assertEqual(ssl.Purpose.CLIENT_AUTH.nid, 130)
        self.assertEqual(ssl.Purpose.CLIENT_AUTH.shortname, 'clientAuth')
        self.assertEqual(ssl.Purpose.CLIENT_AUTH.oid,
                              '1.3.6.1.5.5.7.3.2')

    def test_unsupported_dtls(self):
        s = socket.socket(socket.AF_INET, socket.SOCK_DGRAM)
        self.addCleanup(s.close)
        with self.assertRaises(NotImplementedError) as cx:
            ssl.wrap_socket(s, cert_reqs=ssl.CERT_NONE)
        self.assertEqual(str(cx.exception), "only stream sockets are supported")
        ctx = ssl.SSLContext(ssl.PROTOCOL_SSLv23)
        with self.assertRaises(NotImplementedError) as cx:
            ctx.wrap_socket(s)
        self.assertEqual(str(cx.exception), "only stream sockets are supported")

    def cert_time_ok(self, timestring, timestamp):
        self.assertEqual(ssl.cert_time_to_seconds(timestring), timestamp)

    def cert_time_fail(self, timestring):
        with self.assertRaises(ValueError):
            ssl.cert_time_to_seconds(timestring)

    @unittest.skipUnless(utc_offset(),
                         'local time needs to be different from UTC')
    def test_cert_time_to_seconds_timezone(self):
        # Issue #19940: ssl.cert_time_to_seconds() returns wrong
        #               results if local timezone is not UTC
        self.cert_time_ok("May  9 00:00:00 2007 GMT", 1178668800.0)
        self.cert_time_ok("Jan  5 09:34:43 2018 GMT", 1515144883.0)

    def test_cert_time_to_seconds(self):
        timestring = "Jan  5 09:34:43 2018 GMT"
        ts = 1515144883.0
        self.cert_time_ok(timestring, ts)
        # accept keyword parameter, assert its name
        self.assertEqual(ssl.cert_time_to_seconds(cert_time=timestring), ts)
        # accept both %e and %d (space or zero generated by strftime)
        self.cert_time_ok("Jan 05 09:34:43 2018 GMT", ts)
        # case-insensitive
        self.cert_time_ok("JaN  5 09:34:43 2018 GmT", ts)
        self.cert_time_fail("Jan  5 09:34 2018 GMT")     # no seconds
        self.cert_time_fail("Jan  5 09:34:43 2018")      # no GMT
        self.cert_time_fail("Jan  5 09:34:43 2018 UTC")  # not GMT timezone
        self.cert_time_fail("Jan 35 09:34:43 2018 GMT")  # invalid day
        self.cert_time_fail("Jon  5 09:34:43 2018 GMT")  # invalid month
        self.cert_time_fail("Jan  5 24:00:00 2018 GMT")  # invalid hour
        self.cert_time_fail("Jan  5 09:60:43 2018 GMT")  # invalid minute

        newyear_ts = 1230768000.0
        # leap seconds
        self.cert_time_ok("Dec 31 23:59:60 2008 GMT", newyear_ts)
        # same timestamp
        self.cert_time_ok("Jan  1 00:00:00 2009 GMT", newyear_ts)

        self.cert_time_ok("Jan  5 09:34:59 2018 GMT", 1515144899)
        #  allow 60th second (even if it is not a leap second)
        self.cert_time_ok("Jan  5 09:34:60 2018 GMT", 1515144900)
        #  allow 2nd leap second for compatibility with time.strptime()
        self.cert_time_ok("Jan  5 09:34:61 2018 GMT", 1515144901)
        self.cert_time_fail("Jan  5 09:34:62 2018 GMT")  # invalid seconds

        # no special treatement for the special value:
        #   99991231235959Z (rfc 5280)
        self.cert_time_ok("Dec 31 23:59:59 9999 GMT", 253402300799.0)

    @support.run_with_locale('LC_ALL', '')
    def test_cert_time_to_seconds_locale(self):
        # `cert_time_to_seconds()` should be locale independent

        def local_february_name():
            return time.strftime('%b', (1, 2, 3, 4, 5, 6, 0, 0, 0))

        if local_february_name().lower() == 'feb':
            self.skipTest("locale-specific month name needs to be "
                          "different from C locale")

        # locale-independent
        self.cert_time_ok("Feb  9 00:00:00 2007 GMT", 1170979200.0)
        self.cert_time_fail(local_february_name() + "  9 00:00:00 2007 GMT")

    def test_connect_ex_error(self):
        server = socket.socket(socket.AF_INET)
        self.addCleanup(server.close)
        port = support.bind_port(server)  # Reserve port but don't listen
        s = ssl.wrap_socket(socket.socket(socket.AF_INET),
                            cert_reqs=ssl.CERT_REQUIRED)
        self.addCleanup(s.close)
        rc = s.connect_ex((HOST, port))
        # Issue #19919: Windows machines or VMs hosted on Windows
        # machines sometimes return EWOULDBLOCK.
        errors = (
            errno.ECONNREFUSED, errno.EHOSTUNREACH, errno.ETIMEDOUT,
            errno.EWOULDBLOCK,
        )
        self.assertIn(rc, errors)


class ContextTests(unittest.TestCase):

    @skip_if_broken_ubuntu_ssl
    def test_constructor(self):
        for protocol in PROTOCOLS:
            ssl.SSLContext(protocol)
        ctx = ssl.SSLContext()
        self.assertEqual(ctx.protocol, ssl.PROTOCOL_TLS)
        self.assertRaises(ValueError, ssl.SSLContext, -1)
        self.assertRaises(ValueError, ssl.SSLContext, 42)

    @skip_if_broken_ubuntu_ssl
    def test_protocol(self):
        for proto in PROTOCOLS:
            ctx = ssl.SSLContext(proto)
            self.assertEqual(ctx.protocol, proto)

    def test_ciphers(self):
        ctx = ssl.SSLContext(ssl.PROTOCOL_TLSv1)
        ctx.set_ciphers("ALL")
        ctx.set_ciphers("DEFAULT")
        with self.assertRaisesRegex(ssl.SSLError, "No cipher can be selected"):
            ctx.set_ciphers("^$:,;?*'dorothyx")

    @skip_if_broken_ubuntu_ssl
    def test_options(self):
        ctx = ssl.SSLContext(ssl.PROTOCOL_TLSv1)
        # OP_ALL | OP_NO_SSLv2 | OP_NO_SSLv3 is the default value
        default = (ssl.OP_ALL | ssl.OP_NO_SSLv2 | ssl.OP_NO_SSLv3)
        if not IS_LIBRESSL and ssl.OPENSSL_VERSION_INFO >= (1, 1, 0):
            default |= ssl.OP_NO_COMPRESSION
        self.assertEqual(default, ctx.options)
        ctx.options |= ssl.OP_NO_TLSv1
        self.assertEqual(default | ssl.OP_NO_TLSv1, ctx.options)
        if can_clear_options():
            ctx.options = (ctx.options & ~ssl.OP_NO_TLSv1)
            self.assertEqual(default, ctx.options)
            ctx.options = 0
            # Ubuntu has OP_NO_SSLv3 forced on by default
            self.assertEqual(0, ctx.options & ~ssl.OP_NO_SSLv3)
        else:
            with self.assertRaises(ValueError):
                ctx.options = 0

    def test_verify_mode(self):
        ctx = ssl.SSLContext(ssl.PROTOCOL_TLSv1)
        # Default value
        self.assertEqual(ctx.verify_mode, ssl.CERT_NONE)
        ctx.verify_mode = ssl.CERT_OPTIONAL
        self.assertEqual(ctx.verify_mode, ssl.CERT_OPTIONAL)
        ctx.verify_mode = ssl.CERT_REQUIRED
        self.assertEqual(ctx.verify_mode, ssl.CERT_REQUIRED)
        ctx.verify_mode = ssl.CERT_NONE
        self.assertEqual(ctx.verify_mode, ssl.CERT_NONE)
        with self.assertRaises(TypeError):
            ctx.verify_mode = None
        with self.assertRaises(ValueError):
            ctx.verify_mode = 42

    @unittest.skipUnless(have_verify_flags(),
                         "verify_flags need OpenSSL > 0.9.8")
    def test_verify_flags(self):
        ctx = ssl.SSLContext(ssl.PROTOCOL_TLSv1)
        # default value
        tf = getattr(ssl, "VERIFY_X509_TRUSTED_FIRST", 0)
        self.assertEqual(ctx.verify_flags, ssl.VERIFY_DEFAULT | tf)
        ctx.verify_flags = ssl.VERIFY_CRL_CHECK_LEAF
        self.assertEqual(ctx.verify_flags, ssl.VERIFY_CRL_CHECK_LEAF)
        ctx.verify_flags = ssl.VERIFY_CRL_CHECK_CHAIN
        self.assertEqual(ctx.verify_flags, ssl.VERIFY_CRL_CHECK_CHAIN)
        ctx.verify_flags = ssl.VERIFY_DEFAULT
        self.assertEqual(ctx.verify_flags, ssl.VERIFY_DEFAULT)
        # supports any value
        ctx.verify_flags = ssl.VERIFY_CRL_CHECK_LEAF | ssl.VERIFY_X509_STRICT
        self.assertEqual(ctx.verify_flags,
                         ssl.VERIFY_CRL_CHECK_LEAF | ssl.VERIFY_X509_STRICT)
        with self.assertRaises(TypeError):
            ctx.verify_flags = None

    def test_load_cert_chain(self):
        ctx = ssl.SSLContext(ssl.PROTOCOL_TLSv1)
        # Combined key and cert in a single file
        ctx.load_cert_chain(CERTFILE, keyfile=None)
        ctx.load_cert_chain(CERTFILE, keyfile=CERTFILE)
        self.assertRaises(TypeError, ctx.load_cert_chain, keyfile=CERTFILE)
        with self.assertRaises(OSError) as cm:
            ctx.load_cert_chain(NONEXISTINGCERT)
        self.assertEqual(cm.exception.errno, errno.ENOENT)
        with self.assertRaisesRegex(ssl.SSLError, "PEM lib"):
            ctx.load_cert_chain(BADCERT)
        with self.assertRaisesRegex(ssl.SSLError, "PEM lib"):
            ctx.load_cert_chain(EMPTYCERT)
        # Separate key and cert
        ctx = ssl.SSLContext(ssl.PROTOCOL_TLSv1)
        ctx.load_cert_chain(ONLYCERT, ONLYKEY)
        ctx.load_cert_chain(certfile=ONLYCERT, keyfile=ONLYKEY)
        ctx.load_cert_chain(certfile=BYTES_ONLYCERT, keyfile=BYTES_ONLYKEY)
        with self.assertRaisesRegex(ssl.SSLError, "PEM lib"):
            ctx.load_cert_chain(ONLYCERT)
        with self.assertRaisesRegex(ssl.SSLError, "PEM lib"):
            ctx.load_cert_chain(ONLYKEY)
        with self.assertRaisesRegex(ssl.SSLError, "PEM lib"):
            ctx.load_cert_chain(certfile=ONLYKEY, keyfile=ONLYCERT)
        # Mismatching key and cert
        ctx = ssl.SSLContext(ssl.PROTOCOL_TLSv1)
        with self.assertRaisesRegex(ssl.SSLError, "key values mismatch"):
            ctx.load_cert_chain(CAFILE_CACERT, ONLYKEY)
        # Password protected key and cert
        ctx.load_cert_chain(CERTFILE_PROTECTED, password=KEY_PASSWORD)
        ctx.load_cert_chain(CERTFILE_PROTECTED, password=KEY_PASSWORD.encode())
        ctx.load_cert_chain(CERTFILE_PROTECTED,
                            password=bytearray(KEY_PASSWORD.encode()))
        ctx.load_cert_chain(ONLYCERT, ONLYKEY_PROTECTED, KEY_PASSWORD)
        ctx.load_cert_chain(ONLYCERT, ONLYKEY_PROTECTED, KEY_PASSWORD.encode())
        ctx.load_cert_chain(ONLYCERT, ONLYKEY_PROTECTED,
                            bytearray(KEY_PASSWORD.encode()))
        with self.assertRaisesRegex(TypeError, "should be a string"):
            ctx.load_cert_chain(CERTFILE_PROTECTED, password=True)
        with self.assertRaises(ssl.SSLError):
            ctx.load_cert_chain(CERTFILE_PROTECTED, password="badpass")
        with self.assertRaisesRegex(ValueError, "cannot be longer"):
            # openssl has a fixed limit on the password buffer.
            # PEM_BUFSIZE is generally set to 1kb.
            # Return a string larger than this.
            ctx.load_cert_chain(CERTFILE_PROTECTED, password=b'a' * 102400)
        # Password callback
        def getpass_unicode():
            return KEY_PASSWORD
        def getpass_bytes():
            return KEY_PASSWORD.encode()
        def getpass_bytearray():
            return bytearray(KEY_PASSWORD.encode())
        def getpass_badpass():
            return "badpass"
        def getpass_huge():
            return b'a' * (1024 * 1024)
        def getpass_bad_type():
            return 9
        def getpass_exception():
            raise Exception('getpass error')
        class GetPassCallable:
            def __call__(self):
                return KEY_PASSWORD
            def getpass(self):
                return KEY_PASSWORD
        ctx.load_cert_chain(CERTFILE_PROTECTED, password=getpass_unicode)
        ctx.load_cert_chain(CERTFILE_PROTECTED, password=getpass_bytes)
        ctx.load_cert_chain(CERTFILE_PROTECTED, password=getpass_bytearray)
        ctx.load_cert_chain(CERTFILE_PROTECTED, password=GetPassCallable())
        ctx.load_cert_chain(CERTFILE_PROTECTED,
                            password=GetPassCallable().getpass)
        with self.assertRaises(ssl.SSLError):
            ctx.load_cert_chain(CERTFILE_PROTECTED, password=getpass_badpass)
        with self.assertRaisesRegex(ValueError, "cannot be longer"):
            ctx.load_cert_chain(CERTFILE_PROTECTED, password=getpass_huge)
        with self.assertRaisesRegex(TypeError, "must return a string"):
            ctx.load_cert_chain(CERTFILE_PROTECTED, password=getpass_bad_type)
        with self.assertRaisesRegex(Exception, "getpass error"):
            ctx.load_cert_chain(CERTFILE_PROTECTED, password=getpass_exception)
        # Make sure the password function isn't called if it isn't needed
        ctx.load_cert_chain(CERTFILE, password=getpass_exception)

    def test_load_verify_locations(self):
        ctx = ssl.SSLContext(ssl.PROTOCOL_TLSv1)
        ctx.load_verify_locations(CERTFILE)
        ctx.load_verify_locations(cafile=CERTFILE, capath=None)
        ctx.load_verify_locations(BYTES_CERTFILE)
        ctx.load_verify_locations(cafile=BYTES_CERTFILE, capath=None)
        self.assertRaises(TypeError, ctx.load_verify_locations)
        self.assertRaises(TypeError, ctx.load_verify_locations, None, None, None)
        with self.assertRaises(OSError) as cm:
            ctx.load_verify_locations(NONEXISTINGCERT)
        self.assertEqual(cm.exception.errno, errno.ENOENT)
        with self.assertRaisesRegex(ssl.SSLError, "PEM lib"):
            ctx.load_verify_locations(BADCERT)
        ctx.load_verify_locations(CERTFILE, CAPATH)
        ctx.load_verify_locations(CERTFILE, capath=BYTES_CAPATH)

        # Issue #10989: crash if the second argument type is invalid
        self.assertRaises(TypeError, ctx.load_verify_locations, None, True)

    def test_load_verify_cadata(self):
        # test cadata
        with open(CAFILE_CACERT) as f:
            cacert_pem = f.read()
        cacert_der = ssl.PEM_cert_to_DER_cert(cacert_pem)
        with open(CAFILE_NEURONIO) as f:
            neuronio_pem = f.read()
        neuronio_der = ssl.PEM_cert_to_DER_cert(neuronio_pem)

        # test PEM
        ctx = ssl.SSLContext(ssl.PROTOCOL_TLSv1)
        self.assertEqual(ctx.cert_store_stats()["x509_ca"], 0)
        ctx.load_verify_locations(cadata=cacert_pem)
        self.assertEqual(ctx.cert_store_stats()["x509_ca"], 1)
        ctx.load_verify_locations(cadata=neuronio_pem)
        self.assertEqual(ctx.cert_store_stats()["x509_ca"], 2)
        # cert already in hash table
        ctx.load_verify_locations(cadata=neuronio_pem)
        self.assertEqual(ctx.cert_store_stats()["x509_ca"], 2)

        # combined
        ctx = ssl.SSLContext(ssl.PROTOCOL_TLSv1)
        combined = "\n".join((cacert_pem, neuronio_pem))
        ctx.load_verify_locations(cadata=combined)
        self.assertEqual(ctx.cert_store_stats()["x509_ca"], 2)

        # with junk around the certs
        ctx = ssl.SSLContext(ssl.PROTOCOL_TLSv1)
        combined = ["head", cacert_pem, "other", neuronio_pem, "again",
                    neuronio_pem, "tail"]
        ctx.load_verify_locations(cadata="\n".join(combined))
        self.assertEqual(ctx.cert_store_stats()["x509_ca"], 2)

        # test DER
        ctx = ssl.SSLContext(ssl.PROTOCOL_TLSv1)
        ctx.load_verify_locations(cadata=cacert_der)
        ctx.load_verify_locations(cadata=neuronio_der)
        self.assertEqual(ctx.cert_store_stats()["x509_ca"], 2)
        # cert already in hash table
        ctx.load_verify_locations(cadata=cacert_der)
        self.assertEqual(ctx.cert_store_stats()["x509_ca"], 2)

        # combined
        ctx = ssl.SSLContext(ssl.PROTOCOL_TLSv1)
        combined = b"".join((cacert_der, neuronio_der))
        ctx.load_verify_locations(cadata=combined)
        self.assertEqual(ctx.cert_store_stats()["x509_ca"], 2)

        # error cases
        ctx = ssl.SSLContext(ssl.PROTOCOL_TLSv1)
        self.assertRaises(TypeError, ctx.load_verify_locations, cadata=object)

        with self.assertRaisesRegex(ssl.SSLError, "no start line"):
            ctx.load_verify_locations(cadata="broken")
        with self.assertRaisesRegex(ssl.SSLError, "not enough data"):
            ctx.load_verify_locations(cadata=b"broken")


    def test_load_dh_params(self):
        ctx = ssl.SSLContext(ssl.PROTOCOL_TLSv1)
        ctx.load_dh_params(DHFILE)
        if os.name != 'nt':
            ctx.load_dh_params(BYTES_DHFILE)
        self.assertRaises(TypeError, ctx.load_dh_params)
        self.assertRaises(TypeError, ctx.load_dh_params, None)
        with self.assertRaises(FileNotFoundError) as cm:
            ctx.load_dh_params(NONEXISTINGCERT)
        self.assertEqual(cm.exception.errno, errno.ENOENT)
        with self.assertRaises(ssl.SSLError) as cm:
            ctx.load_dh_params(CERTFILE)

    @skip_if_broken_ubuntu_ssl
    def test_session_stats(self):
        for proto in PROTOCOLS:
            ctx = ssl.SSLContext(proto)
            self.assertEqual(ctx.session_stats(), {
                'number': 0,
                'connect': 0,
                'connect_good': 0,
                'connect_renegotiate': 0,
                'accept': 0,
                'accept_good': 0,
                'accept_renegotiate': 0,
                'hits': 0,
                'misses': 0,
                'timeouts': 0,
                'cache_full': 0,
            })

    def test_set_default_verify_paths(self):
        # There's not much we can do to test that it acts as expected,
        # so just check it doesn't crash or raise an exception.
        ctx = ssl.SSLContext(ssl.PROTOCOL_TLSv1)
        ctx.set_default_verify_paths()

    @unittest.skipUnless(ssl.HAS_ECDH, "ECDH disabled on this OpenSSL build")
    def test_set_ecdh_curve(self):
        ctx = ssl.SSLContext(ssl.PROTOCOL_TLSv1)
        ctx.set_ecdh_curve("prime256v1")
        ctx.set_ecdh_curve(b"prime256v1")
        self.assertRaises(TypeError, ctx.set_ecdh_curve)
        self.assertRaises(TypeError, ctx.set_ecdh_curve, None)
        self.assertRaises(ValueError, ctx.set_ecdh_curve, "foo")
        self.assertRaises(ValueError, ctx.set_ecdh_curve, b"foo")

    @needs_sni
    def test_sni_callback(self):
        ctx = ssl.SSLContext(ssl.PROTOCOL_TLSv1)

        # set_servername_callback expects a callable, or None
        self.assertRaises(TypeError, ctx.set_servername_callback)
        self.assertRaises(TypeError, ctx.set_servername_callback, 4)
        self.assertRaises(TypeError, ctx.set_servername_callback, "")
        self.assertRaises(TypeError, ctx.set_servername_callback, ctx)

        def dummycallback(sock, servername, ctx):
            pass
        ctx.set_servername_callback(None)
        ctx.set_servername_callback(dummycallback)

    @needs_sni
    def test_sni_callback_refcycle(self):
        # Reference cycles through the servername callback are detected
        # and cleared.
        ctx = ssl.SSLContext(ssl.PROTOCOL_TLSv1)
        def dummycallback(sock, servername, ctx, cycle=ctx):
            pass
        ctx.set_servername_callback(dummycallback)
        wr = weakref.ref(ctx)
        del ctx, dummycallback
        gc.collect()
        self.assertIs(wr(), None)

    def test_cert_store_stats(self):
        ctx = ssl.SSLContext(ssl.PROTOCOL_TLSv1)
        self.assertEqual(ctx.cert_store_stats(),
            {'x509_ca': 0, 'crl': 0, 'x509': 0})
        ctx.load_cert_chain(CERTFILE)
        self.assertEqual(ctx.cert_store_stats(),
            {'x509_ca': 0, 'crl': 0, 'x509': 0})
        ctx.load_verify_locations(CERTFILE)
        self.assertEqual(ctx.cert_store_stats(),
            {'x509_ca': 0, 'crl': 0, 'x509': 1})
        ctx.load_verify_locations(CAFILE_CACERT)
        self.assertEqual(ctx.cert_store_stats(),
            {'x509_ca': 1, 'crl': 0, 'x509': 2})

    def test_get_ca_certs(self):
        ctx = ssl.SSLContext(ssl.PROTOCOL_TLSv1)
        self.assertEqual(ctx.get_ca_certs(), [])
        # CERTFILE is not flagged as X509v3 Basic Constraints: CA:TRUE
        ctx.load_verify_locations(CERTFILE)
        self.assertEqual(ctx.get_ca_certs(), [])
        # but CAFILE_CACERT is a CA cert
        ctx.load_verify_locations(CAFILE_CACERT)
        self.assertEqual(ctx.get_ca_certs(),
            [{'issuer': ((('organizationName', 'Root CA'),),
                         (('organizationalUnitName', 'http://www.cacert.org'),),
                         (('commonName', 'CA Cert Signing Authority'),),
                         (('emailAddress', 'support@cacert.org'),)),
              'notAfter': asn1time('Mar 29 12:29:49 2033 GMT'),
              'notBefore': asn1time('Mar 30 12:29:49 2003 GMT'),
              'serialNumber': '00',
              'crlDistributionPoints': ('https://www.cacert.org/revoke.crl',),
              'subject': ((('organizationName', 'Root CA'),),
                          (('organizationalUnitName', 'http://www.cacert.org'),),
                          (('commonName', 'CA Cert Signing Authority'),),
                          (('emailAddress', 'support@cacert.org'),)),
              'version': 3}])

        with open(CAFILE_CACERT) as f:
            pem = f.read()
        der = ssl.PEM_cert_to_DER_cert(pem)
        self.assertEqual(ctx.get_ca_certs(True), [der])

    def test_load_default_certs(self):
        ctx = ssl.SSLContext(ssl.PROTOCOL_TLSv1)
        ctx.load_default_certs()

        ctx = ssl.SSLContext(ssl.PROTOCOL_TLSv1)
        ctx.load_default_certs(ssl.Purpose.SERVER_AUTH)
        ctx.load_default_certs()

        ctx = ssl.SSLContext(ssl.PROTOCOL_TLSv1)
        ctx.load_default_certs(ssl.Purpose.CLIENT_AUTH)

        ctx = ssl.SSLContext(ssl.PROTOCOL_TLSv1)
        self.assertRaises(TypeError, ctx.load_default_certs, None)
        self.assertRaises(TypeError, ctx.load_default_certs, 'SERVER_AUTH')

    @unittest.skipIf(sys.platform == "win32", "not-Windows specific")
    @unittest.skipIf(IS_LIBRESSL, "LibreSSL doesn't support env vars")
    def test_load_default_certs_env(self):
        ctx = ssl.SSLContext(ssl.PROTOCOL_TLSv1)
        with support.EnvironmentVarGuard() as env:
            env["SSL_CERT_DIR"] = CAPATH
            env["SSL_CERT_FILE"] = CERTFILE
            ctx.load_default_certs()
            self.assertEqual(ctx.cert_store_stats(), {"crl": 0, "x509": 1, "x509_ca": 0})

    @unittest.skipUnless(sys.platform == "win32", "Windows specific")
    def test_load_default_certs_env_windows(self):
        ctx = ssl.SSLContext(ssl.PROTOCOL_TLSv1)
        ctx.load_default_certs()
        stats = ctx.cert_store_stats()

        ctx = ssl.SSLContext(ssl.PROTOCOL_TLSv1)
        with support.EnvironmentVarGuard() as env:
            env["SSL_CERT_DIR"] = CAPATH
            env["SSL_CERT_FILE"] = CERTFILE
            ctx.load_default_certs()
            stats["x509"] += 1
            self.assertEqual(ctx.cert_store_stats(), stats)

    def test_create_default_context(self):
        ctx = ssl.create_default_context()
        self.assertEqual(ctx.protocol, ssl.PROTOCOL_SSLv23)
        self.assertEqual(ctx.verify_mode, ssl.CERT_REQUIRED)
        self.assertTrue(ctx.check_hostname)
        self.assertEqual(ctx.options & ssl.OP_NO_SSLv2, ssl.OP_NO_SSLv2)
        self.assertEqual(
            ctx.options & getattr(ssl, "OP_NO_COMPRESSION", 0),
            getattr(ssl, "OP_NO_COMPRESSION", 0),
        )

        with open(SIGNING_CA) as f:
            cadata = f.read()
        ctx = ssl.create_default_context(cafile=SIGNING_CA, capath=CAPATH,
                                         cadata=cadata)
        self.assertEqual(ctx.protocol, ssl.PROTOCOL_SSLv23)
        self.assertEqual(ctx.verify_mode, ssl.CERT_REQUIRED)
        self.assertEqual(ctx.options & ssl.OP_NO_SSLv2, ssl.OP_NO_SSLv2)
        self.assertEqual(
            ctx.options & getattr(ssl, "OP_NO_COMPRESSION", 0),
            getattr(ssl, "OP_NO_COMPRESSION", 0),
        )

        ctx = ssl.create_default_context(ssl.Purpose.CLIENT_AUTH)
        self.assertEqual(ctx.protocol, ssl.PROTOCOL_SSLv23)
        self.assertEqual(ctx.verify_mode, ssl.CERT_NONE)
        self.assertEqual(ctx.options & ssl.OP_NO_SSLv2, ssl.OP_NO_SSLv2)
        self.assertEqual(
            ctx.options & getattr(ssl, "OP_NO_COMPRESSION", 0),
            getattr(ssl, "OP_NO_COMPRESSION", 0),
        )
        self.assertEqual(
            ctx.options & getattr(ssl, "OP_SINGLE_DH_USE", 0),
            getattr(ssl, "OP_SINGLE_DH_USE", 0),
        )
        self.assertEqual(
            ctx.options & getattr(ssl, "OP_SINGLE_ECDH_USE", 0),
            getattr(ssl, "OP_SINGLE_ECDH_USE", 0),
        )

    def test__create_stdlib_context(self):
        ctx = ssl._create_stdlib_context()
        self.assertEqual(ctx.protocol, ssl.PROTOCOL_SSLv23)
        self.assertEqual(ctx.verify_mode, ssl.CERT_NONE)
        self.assertFalse(ctx.check_hostname)
        self.assertEqual(ctx.options & ssl.OP_NO_SSLv2, ssl.OP_NO_SSLv2)

        ctx = ssl._create_stdlib_context(ssl.PROTOCOL_TLSv1)
        self.assertEqual(ctx.protocol, ssl.PROTOCOL_TLSv1)
        self.assertEqual(ctx.verify_mode, ssl.CERT_NONE)
        self.assertEqual(ctx.options & ssl.OP_NO_SSLv2, ssl.OP_NO_SSLv2)

        ctx = ssl._create_stdlib_context(ssl.PROTOCOL_TLSv1,
                                         cert_reqs=ssl.CERT_REQUIRED,
                                         check_hostname=True)
        self.assertEqual(ctx.protocol, ssl.PROTOCOL_TLSv1)
        self.assertEqual(ctx.verify_mode, ssl.CERT_REQUIRED)
        self.assertTrue(ctx.check_hostname)
        self.assertEqual(ctx.options & ssl.OP_NO_SSLv2, ssl.OP_NO_SSLv2)

        ctx = ssl._create_stdlib_context(purpose=ssl.Purpose.CLIENT_AUTH)
        self.assertEqual(ctx.protocol, ssl.PROTOCOL_SSLv23)
        self.assertEqual(ctx.verify_mode, ssl.CERT_NONE)
        self.assertEqual(ctx.options & ssl.OP_NO_SSLv2, ssl.OP_NO_SSLv2)

    def test_check_hostname(self):
        ctx = ssl.SSLContext(ssl.PROTOCOL_TLSv1)
        self.assertFalse(ctx.check_hostname)

        # Requires CERT_REQUIRED or CERT_OPTIONAL
        with self.assertRaises(ValueError):
            ctx.check_hostname = True
        ctx.verify_mode = ssl.CERT_REQUIRED
        self.assertFalse(ctx.check_hostname)
        ctx.check_hostname = True
        self.assertTrue(ctx.check_hostname)

        ctx.verify_mode = ssl.CERT_OPTIONAL
        ctx.check_hostname = True
        self.assertTrue(ctx.check_hostname)

        # Cannot set CERT_NONE with check_hostname enabled
        with self.assertRaises(ValueError):
            ctx.verify_mode = ssl.CERT_NONE
        ctx.check_hostname = False
        self.assertFalse(ctx.check_hostname)


class SSLErrorTests(unittest.TestCase):

    def test_str(self):
        # The str() of a SSLError doesn't include the errno
        e = ssl.SSLError(1, "foo")
        self.assertEqual(str(e), "foo")
        self.assertEqual(e.errno, 1)
        # Same for a subclass
        e = ssl.SSLZeroReturnError(1, "foo")
        self.assertEqual(str(e), "foo")
        self.assertEqual(e.errno, 1)

    def test_lib_reason(self):
        # Test the library and reason attributes
        ctx = ssl.SSLContext(ssl.PROTOCOL_TLSv1)
        with self.assertRaises(ssl.SSLError) as cm:
            ctx.load_dh_params(CERTFILE)
        self.assertEqual(cm.exception.library, 'PEM')
        self.assertEqual(cm.exception.reason, 'NO_START_LINE')
        s = str(cm.exception)
        self.assertTrue(s.startswith("[PEM: NO_START_LINE] no start line"), s)

    def test_subclass(self):
        # Check that the appropriate SSLError subclass is raised
        # (this only tests one of them)
        ctx = ssl.SSLContext(ssl.PROTOCOL_TLSv1)
        with socket.socket() as s:
            s.bind(("127.0.0.1", 0))
            s.listen()
            c = socket.socket()
            c.connect(s.getsockname())
            c.setblocking(False)
            with ctx.wrap_socket(c, False, do_handshake_on_connect=False) as c:
                with self.assertRaises(ssl.SSLWantReadError) as cm:
                    c.do_handshake()
                s = str(cm.exception)
                self.assertTrue(s.startswith("The operation did not complete (read)"), s)
                # For compatibility
                self.assertEqual(cm.exception.errno, ssl.SSL_ERROR_WANT_READ)


class MemoryBIOTests(unittest.TestCase):

    def test_read_write(self):
        bio = ssl.MemoryBIO()
        bio.write(b'foo')
        self.assertEqual(bio.read(), b'foo')
        self.assertEqual(bio.read(), b'')
        bio.write(b'foo')
        bio.write(b'bar')
        self.assertEqual(bio.read(), b'foobar')
        self.assertEqual(bio.read(), b'')
        bio.write(b'baz')
        self.assertEqual(bio.read(2), b'ba')
        self.assertEqual(bio.read(1), b'z')
        self.assertEqual(bio.read(1), b'')

    def test_eof(self):
        bio = ssl.MemoryBIO()
        self.assertFalse(bio.eof)
        self.assertEqual(bio.read(), b'')
        self.assertFalse(bio.eof)
        bio.write(b'foo')
        self.assertFalse(bio.eof)
        bio.write_eof()
        self.assertFalse(bio.eof)
        self.assertEqual(bio.read(2), b'fo')
        self.assertFalse(bio.eof)
        self.assertEqual(bio.read(1), b'o')
        self.assertTrue(bio.eof)
        self.assertEqual(bio.read(), b'')
        self.assertTrue(bio.eof)

    def test_pending(self):
        bio = ssl.MemoryBIO()
        self.assertEqual(bio.pending, 0)
        bio.write(b'foo')
        self.assertEqual(bio.pending, 3)
        for i in range(3):
            bio.read(1)
            self.assertEqual(bio.pending, 3-i-1)
        for i in range(3):
            bio.write(b'x')
            self.assertEqual(bio.pending, i+1)
        bio.read()
        self.assertEqual(bio.pending, 0)

    def test_buffer_types(self):
        bio = ssl.MemoryBIO()
        bio.write(b'foo')
        self.assertEqual(bio.read(), b'foo')
        bio.write(bytearray(b'bar'))
        self.assertEqual(bio.read(), b'bar')
        bio.write(memoryview(b'baz'))
        self.assertEqual(bio.read(), b'baz')

    def test_error_types(self):
        bio = ssl.MemoryBIO()
        self.assertRaises(TypeError, bio.write, 'foo')
        self.assertRaises(TypeError, bio.write, None)
        self.assertRaises(TypeError, bio.write, True)
        self.assertRaises(TypeError, bio.write, 1)


@unittest.skipUnless(_have_threads, "Needs threading module")
class SimpleBackgroundTests(unittest.TestCase):

    """Tests that connect to a simple server running in the background"""

    def setUp(self):
        server = ThreadedEchoServer(SIGNED_CERTFILE)
        self.server_addr = (HOST, server.port)
        server.__enter__()
        self.addCleanup(server.__exit__, None, None, None)

    def test_connect(self):
        with ssl.wrap_socket(socket.socket(socket.AF_INET),
                            cert_reqs=ssl.CERT_NONE) as s:
            s.connect(self.server_addr)
            self.assertEqual({}, s.getpeercert())

        # this should succeed because we specify the root cert
        with ssl.wrap_socket(socket.socket(socket.AF_INET),
                            cert_reqs=ssl.CERT_REQUIRED,
                            ca_certs=SIGNING_CA) as s:
            s.connect(self.server_addr)
            self.assertTrue(s.getpeercert())

    def test_connect_fail(self):
        # This should fail because we have no verification certs. Connection
        # failure crashes ThreadedEchoServer, so run this in an independent
        # test method.
        s = ssl.wrap_socket(socket.socket(socket.AF_INET),
                            cert_reqs=ssl.CERT_REQUIRED)
        self.addCleanup(s.close)
        self.assertRaisesRegex(ssl.SSLError, "certificate verify failed",
                               s.connect, self.server_addr)

    def test_connect_ex(self):
        # Issue #11326: check connect_ex() implementation
        s = ssl.wrap_socket(socket.socket(socket.AF_INET),
                            cert_reqs=ssl.CERT_REQUIRED,
                            ca_certs=SIGNING_CA)
        self.addCleanup(s.close)
        self.assertEqual(0, s.connect_ex(self.server_addr))
        self.assertTrue(s.getpeercert())

    def test_non_blocking_connect_ex(self):
        # Issue #11326: non-blocking connect_ex() should allow handshake
        # to proceed after the socket gets ready.
        s = ssl.wrap_socket(socket.socket(socket.AF_INET),
                            cert_reqs=ssl.CERT_REQUIRED,
                            ca_certs=SIGNING_CA,
                            do_handshake_on_connect=False)
        self.addCleanup(s.close)
        s.setblocking(False)
        rc = s.connect_ex(self.server_addr)
        # EWOULDBLOCK under Windows, EINPROGRESS elsewhere
        self.assertIn(rc, (0, errno.EINPROGRESS, errno.EWOULDBLOCK))
        # Wait for connect to finish
        select.select([], [s], [], 5.0)
        # Non-blocking handshake
        while True:
            try:
                s.do_handshake()
                break
            except ssl.SSLWantReadError:
                select.select([s], [], [], 5.0)
            except ssl.SSLWantWriteError:
                select.select([], [s], [], 5.0)
        # SSL established
        self.assertTrue(s.getpeercert())

    def test_connect_with_context(self):
        # Same as test_connect, but with a separately created context
        ctx = ssl.SSLContext(ssl.PROTOCOL_SSLv23)
        with ctx.wrap_socket(socket.socket(socket.AF_INET)) as s:
            s.connect(self.server_addr)
            self.assertEqual({}, s.getpeercert())
        # Same with a server hostname
        with ctx.wrap_socket(socket.socket(socket.AF_INET),
                            server_hostname="dummy") as s:
            s.connect(self.server_addr)
        ctx.verify_mode = ssl.CERT_REQUIRED
        # This should succeed because we specify the root cert
        ctx.load_verify_locations(SIGNING_CA)
        with ctx.wrap_socket(socket.socket(socket.AF_INET)) as s:
            s.connect(self.server_addr)
            cert = s.getpeercert()
            self.assertTrue(cert)

    def test_connect_with_context_fail(self):
        # This should fail because we have no verification certs. Connection
        # failure crashes ThreadedEchoServer, so run this in an independent
        # test method.
        ctx = ssl.SSLContext(ssl.PROTOCOL_SSLv23)
        ctx.verify_mode = ssl.CERT_REQUIRED
        s = ctx.wrap_socket(socket.socket(socket.AF_INET))
        self.addCleanup(s.close)
        self.assertRaisesRegex(ssl.SSLError, "certificate verify failed",
                                s.connect, self.server_addr)

    def test_connect_capath(self):
        # Verify server certificates using the `capath` argument
        # NOTE: the subject hashing algorithm has been changed between
        # OpenSSL 0.9.8n and 1.0.0, as a result the capath directory must
        # contain both versions of each certificate (same content, different
        # filename) for this test to be portable across OpenSSL releases.
        ctx = ssl.SSLContext(ssl.PROTOCOL_SSLv23)
        ctx.verify_mode = ssl.CERT_REQUIRED
        ctx.load_verify_locations(capath=CAPATH)
        with ctx.wrap_socket(socket.socket(socket.AF_INET)) as s:
            s.connect(self.server_addr)
            cert = s.getpeercert()
            self.assertTrue(cert)
        # Same with a bytes `capath` argument
        ctx = ssl.SSLContext(ssl.PROTOCOL_SSLv23)
        ctx.verify_mode = ssl.CERT_REQUIRED
        ctx.load_verify_locations(capath=BYTES_CAPATH)
        with ctx.wrap_socket(socket.socket(socket.AF_INET)) as s:
            s.connect(self.server_addr)
            cert = s.getpeercert()
            self.assertTrue(cert)

    def test_connect_cadata(self):
        with open(SIGNING_CA) as f:
            pem = f.read()
        der = ssl.PEM_cert_to_DER_cert(pem)
        ctx = ssl.SSLContext(ssl.PROTOCOL_SSLv23)
        ctx.verify_mode = ssl.CERT_REQUIRED
        ctx.load_verify_locations(cadata=pem)
        with ctx.wrap_socket(socket.socket(socket.AF_INET)) as s:
            s.connect(self.server_addr)
            cert = s.getpeercert()
            self.assertTrue(cert)

        # same with DER
        ctx = ssl.SSLContext(ssl.PROTOCOL_SSLv23)
        ctx.verify_mode = ssl.CERT_REQUIRED
        ctx.load_verify_locations(cadata=der)
        with ctx.wrap_socket(socket.socket(socket.AF_INET)) as s:
            s.connect(self.server_addr)
            cert = s.getpeercert()
            self.assertTrue(cert)

    @unittest.skipIf(os.name == "nt", "Can't use a socket as a file under Windows")
    def test_makefile_close(self):
        # Issue #5238: creating a file-like object with makefile() shouldn't
        # delay closing the underlying "real socket" (here tested with its
        # file descriptor, hence skipping the test under Windows).
        ss = ssl.wrap_socket(socket.socket(socket.AF_INET))
        ss.connect(self.server_addr)
        fd = ss.fileno()
        f = ss.makefile()
        f.close()
        # The fd is still open
        os.read(fd, 0)
        # Closing the SSL socket should close the fd too
        ss.close()
        gc.collect()
        with self.assertRaises(OSError) as e:
            os.read(fd, 0)
        self.assertEqual(e.exception.errno, errno.EBADF)

    def test_non_blocking_handshake(self):
        s = socket.socket(socket.AF_INET)
        s.connect(self.server_addr)
        s.setblocking(False)
        s = ssl.wrap_socket(s,
                            cert_reqs=ssl.CERT_NONE,
                            do_handshake_on_connect=False)
        self.addCleanup(s.close)
        count = 0
        while True:
            try:
                count += 1
                s.do_handshake()
                break
            except ssl.SSLWantReadError:
                select.select([s], [], [])
            except ssl.SSLWantWriteError:
                select.select([], [s], [])
        if support.verbose:
            sys.stdout.write("\nNeeded %d calls to do_handshake() to establish session.\n" % count)

    def test_get_server_certificate(self):
        _test_get_server_certificate(self, *self.server_addr, cert=SIGNING_CA)

    def test_get_server_certificate_fail(self):
        # Connection failure crashes ThreadedEchoServer, so run this in an
        # independent test method
        _test_get_server_certificate_fail(self, *self.server_addr)

    def test_ciphers(self):
        with ssl.wrap_socket(socket.socket(socket.AF_INET),
                             cert_reqs=ssl.CERT_NONE, ciphers="ALL") as s:
            s.connect(self.server_addr)
        with ssl.wrap_socket(socket.socket(socket.AF_INET),
                             cert_reqs=ssl.CERT_NONE, ciphers="DEFAULT") as s:
            s.connect(self.server_addr)
        # Error checking can happen at instantiation or when connecting
        with self.assertRaisesRegex(ssl.SSLError, "No cipher can be selected"):
            with socket.socket(socket.AF_INET) as sock:
                s = ssl.wrap_socket(sock,
                                    cert_reqs=ssl.CERT_NONE, ciphers="^$:,;?*'dorothyx")
                s.connect(self.server_addr)

    def test_get_ca_certs_capath(self):
        # capath certs are loaded on request
        ctx = ssl.SSLContext(ssl.PROTOCOL_SSLv23)
        ctx.verify_mode = ssl.CERT_REQUIRED
        ctx.load_verify_locations(capath=CAPATH)
        self.assertEqual(ctx.get_ca_certs(), [])
        with ctx.wrap_socket(socket.socket(socket.AF_INET)) as s:
            s.connect(self.server_addr)
            cert = s.getpeercert()
            self.assertTrue(cert)
        self.assertEqual(len(ctx.get_ca_certs()), 1)

    @needs_sni
    def test_context_setget(self):
        # Check that the context of a connected socket can be replaced.
        ctx1 = ssl.SSLContext(ssl.PROTOCOL_TLSv1)
        ctx2 = ssl.SSLContext(ssl.PROTOCOL_SSLv23)
        s = socket.socket(socket.AF_INET)
        with ctx1.wrap_socket(s) as ss:
            ss.connect(self.server_addr)
            self.assertIs(ss.context, ctx1)
            self.assertIs(ss._sslobj.context, ctx1)
            ss.context = ctx2
            self.assertIs(ss.context, ctx2)
            self.assertIs(ss._sslobj.context, ctx2)

    def ssl_io_loop(self, sock, incoming, outgoing, func, *args, **kwargs):
        # A simple IO loop. Call func(*args) depending on the error we get
        # (WANT_READ or WANT_WRITE) move data between the socket and the BIOs.
        timeout = kwargs.get('timeout', 10)
        count = 0
        while True:
            errno = None
            count += 1
            try:
                ret = func(*args)
            except ssl.SSLError as e:
                if e.errno not in (ssl.SSL_ERROR_WANT_READ,
                                   ssl.SSL_ERROR_WANT_WRITE):
                    raise
                errno = e.errno
            # Get any data from the outgoing BIO irrespective of any error, and
            # send it to the socket.
            buf = outgoing.read()
            sock.sendall(buf)
            # If there's no error, we're done. For WANT_READ, we need to get
            # data from the socket and put it in the incoming BIO.
            if errno is None:
                break
            elif errno == ssl.SSL_ERROR_WANT_READ:
                buf = sock.recv(32768)
                if buf:
                    incoming.write(buf)
                else:
                    incoming.write_eof()
        if support.verbose:
            sys.stdout.write("Needed %d calls to complete %s().\n"
                             % (count, func.__name__))
        return ret

    def test_bio_handshake(self):
        sock = socket.socket(socket.AF_INET)
        self.addCleanup(sock.close)
        sock.connect(self.server_addr)
        incoming = ssl.MemoryBIO()
        outgoing = ssl.MemoryBIO()
        ctx = ssl.SSLContext(ssl.PROTOCOL_SSLv23)
        ctx.verify_mode = ssl.CERT_REQUIRED
        ctx.load_verify_locations(SIGNING_CA)
        ctx.check_hostname = True
        sslobj = ctx.wrap_bio(incoming, outgoing, False, 'localhost')
        self.assertIs(sslobj._sslobj.owner, sslobj)
        self.assertIsNone(sslobj.cipher())
        self.assertIsNone(sslobj.shared_ciphers())
        self.assertRaises(ValueError, sslobj.getpeercert)
        if 'tls-unique' in ssl.CHANNEL_BINDING_TYPES:
            self.assertIsNone(sslobj.get_channel_binding('tls-unique'))
        self.ssl_io_loop(sock, incoming, outgoing, sslobj.do_handshake)
        self.assertTrue(sslobj.cipher())
        self.assertIsNone(sslobj.shared_ciphers())
        self.assertTrue(sslobj.getpeercert())
        if 'tls-unique' in ssl.CHANNEL_BINDING_TYPES:
            self.assertTrue(sslobj.get_channel_binding('tls-unique'))
        try:
            self.ssl_io_loop(sock, incoming, outgoing, sslobj.unwrap)
        except ssl.SSLSyscallError:
            # If the server shuts down the TCP connection without sending a
            # secure shutdown message, this is reported as SSL_ERROR_SYSCALL
            pass
        self.assertRaises(ssl.SSLError, sslobj.write, b'foo')

    def test_bio_read_write_data(self):
        sock = socket.socket(socket.AF_INET)
        self.addCleanup(sock.close)
        sock.connect(self.server_addr)
        incoming = ssl.MemoryBIO()
        outgoing = ssl.MemoryBIO()
        ctx = ssl.SSLContext(ssl.PROTOCOL_SSLv23)
        ctx.verify_mode = ssl.CERT_NONE
        sslobj = ctx.wrap_bio(incoming, outgoing, False)
        self.ssl_io_loop(sock, incoming, outgoing, sslobj.do_handshake)
        req = b'FOO\n'
        self.ssl_io_loop(sock, incoming, outgoing, sslobj.write, req)
        buf = self.ssl_io_loop(sock, incoming, outgoing, sslobj.read, 1024)
        self.assertEqual(buf, b'foo\n')
        self.ssl_io_loop(sock, incoming, outgoing, sslobj.unwrap)


class NetworkedTests(unittest.TestCase):

    def test_timeout_connect_ex(self):
        # Issue #12065: on a timeout, connect_ex() should return the original
        # errno (mimicking the behaviour of non-SSL sockets).
        with support.transient_internet(REMOTE_HOST):
            s = ssl.wrap_socket(socket.socket(socket.AF_INET),
                                cert_reqs=ssl.CERT_REQUIRED,
                                do_handshake_on_connect=False)
            self.addCleanup(s.close)
            s.settimeout(0.0000001)
            rc = s.connect_ex((REMOTE_HOST, 443))
            if rc == 0:
                self.skipTest("REMOTE_HOST responded too quickly")
            self.assertIn(rc, (errno.EAGAIN, errno.EWOULDBLOCK))

    @unittest.skipUnless(support.IPV6_ENABLED, 'Needs IPv6')
    def test_get_server_certificate_ipv6(self):
        with support.transient_internet('ipv6.google.com'):
            _test_get_server_certificate(self, 'ipv6.google.com', 443)
            _test_get_server_certificate_fail(self, 'ipv6.google.com', 443)

    def test_algorithms(self):
        # Issue #8484: all algorithms should be available when verifying a
        # certificate.
        # SHA256 was added in OpenSSL 0.9.8
        if ssl.OPENSSL_VERSION_INFO < (0, 9, 8, 0, 15):
            self.skipTest("SHA256 not available on %r" % ssl.OPENSSL_VERSION)
        # sha256.tbs-internet.com needs SNI to use the correct certificate
        if not ssl.HAS_SNI:
            self.skipTest("SNI needed for this test")
        # https://sha2.hboeck.de/ was used until 2011-01-08 (no route to host)
        remote = ("sha256.tbs-internet.com", 443)
        sha256_cert = os.path.join(os.path.dirname(__file__), "sha256.pem")
        with support.transient_internet("sha256.tbs-internet.com"):
            ctx = ssl.SSLContext(ssl.PROTOCOL_TLSv1)
            ctx.verify_mode = ssl.CERT_REQUIRED
<<<<<<< HEAD
            ctx.load_verify_locations(sha256_cert)
            s = ctx.wrap_socket(socket.socket(socket.AF_INET),
                                server_hostname="sha256.tbs-internet.com")
=======
            ctx.load_verify_locations(REMOTE_ROOT_CERT)
            ctx.check_hostname = True
            sslobj = ctx.wrap_bio(incoming, outgoing, False, REMOTE_HOST)
            self.assertIs(sslobj._sslobj.owner, sslobj)
            self.assertIsNone(sslobj.cipher())
            self.assertIsNotNone(sslobj.shared_ciphers())
            self.assertRaises(ValueError, sslobj.getpeercert)
            if 'tls-unique' in ssl.CHANNEL_BINDING_TYPES:
                self.assertIsNone(sslobj.get_channel_binding('tls-unique'))
            self.ssl_io_loop(sock, incoming, outgoing, sslobj.do_handshake)
            self.assertTrue(sslobj.cipher())
            self.assertIsNotNone(sslobj.shared_ciphers())
            self.assertTrue(sslobj.getpeercert())
            if 'tls-unique' in ssl.CHANNEL_BINDING_TYPES:
                self.assertTrue(sslobj.get_channel_binding('tls-unique'))
>>>>>>> 598894ff
            try:
                s.connect(remote)
                if support.verbose:
                    sys.stdout.write("\nCipher with %r is %r\n" %
                                     (remote, s.cipher()))
                    sys.stdout.write("Certificate is:\n%s\n" %
                                     pprint.pformat(s.getpeercert()))
            finally:
                s.close()


def _test_get_server_certificate(test, host, port, cert=None):
    pem = ssl.get_server_certificate((host, port))
    if not pem:
        test.fail("No server certificate on %s:%s!" % (host, port))

    pem = ssl.get_server_certificate((host, port), ca_certs=cert)
    if not pem:
        test.fail("No server certificate on %s:%s!" % (host, port))
    if support.verbose:
        sys.stdout.write("\nVerified certificate for %s:%s is\n%s\n" % (host, port ,pem))

def _test_get_server_certificate_fail(test, host, port):
    try:
        pem = ssl.get_server_certificate((host, port), ca_certs=CERTFILE)
    except ssl.SSLError as x:
        #should fail
        if support.verbose:
            sys.stdout.write("%s\n" % x)
    else:
        test.fail("Got server certificate %s for %s:%s!" % (pem, host, port))


if _have_threads:
    from test.ssl_servers import make_https_server

    class ThreadedEchoServer(threading.Thread):

        class ConnectionHandler(threading.Thread):

            """A mildly complicated class, because we want it to work both
            with and without the SSL wrapper around the socket connection, so
            that we can test the STARTTLS functionality."""

            def __init__(self, server, connsock, addr):
                self.server = server
                self.running = False
                self.sock = connsock
                self.addr = addr
                self.sock.setblocking(1)
                self.sslconn = None
                threading.Thread.__init__(self)
                self.daemon = True

            def wrap_conn(self):
                try:
                    self.sslconn = self.server.context.wrap_socket(
                        self.sock, server_side=True)
                    self.server.selected_npn_protocols.append(self.sslconn.selected_npn_protocol())
                    self.server.selected_alpn_protocols.append(self.sslconn.selected_alpn_protocol())
                except (ssl.SSLError, ConnectionResetError) as e:
                    # We treat ConnectionResetError as though it were an
                    # SSLError - OpenSSL on Ubuntu abruptly closes the
                    # connection when asked to use an unsupported protocol.
                    #
                    # XXX Various errors can have happened here, for example
                    # a mismatching protocol version, an invalid certificate,
                    # or a low-level bug. This should be made more discriminating.
                    self.server.conn_errors.append(e)
                    if self.server.chatty:
                        handle_error("\n server:  bad connection attempt from " + repr(self.addr) + ":\n")
                    self.running = False
                    self.server.stop()
                    self.close()
                    return False
                else:
                    self.server.shared_ciphers.append(self.sslconn.shared_ciphers())
                    if self.server.context.verify_mode == ssl.CERT_REQUIRED:
                        cert = self.sslconn.getpeercert()
                        if support.verbose and self.server.chatty:
                            sys.stdout.write(" client cert is " + pprint.pformat(cert) + "\n")
                        cert_binary = self.sslconn.getpeercert(True)
                        if support.verbose and self.server.chatty:
                            sys.stdout.write(" cert binary is " + str(len(cert_binary)) + " bytes\n")
                    cipher = self.sslconn.cipher()
                    if support.verbose and self.server.chatty:
                        sys.stdout.write(" server: connection cipher is now " + str(cipher) + "\n")
                        sys.stdout.write(" server: selected protocol is now "
                                + str(self.sslconn.selected_npn_protocol()) + "\n")
                    return True

            def read(self):
                if self.sslconn:
                    return self.sslconn.read()
                else:
                    return self.sock.recv(1024)

            def write(self, bytes):
                if self.sslconn:
                    return self.sslconn.write(bytes)
                else:
                    return self.sock.send(bytes)

            def close(self):
                if self.sslconn:
                    self.sslconn.close()
                else:
                    self.sock.close()

            def run(self):
                self.running = True
                if not self.server.starttls_server:
                    if not self.wrap_conn():
                        return
                while self.running:
                    try:
                        msg = self.read()
                        stripped = msg.strip()
                        if not stripped:
                            # eof, so quit this handler
                            self.running = False
                            try:
                                self.sock = self.sslconn.unwrap()
                            except OSError:
                                # Many tests shut the TCP connection down
                                # without an SSL shutdown. This causes
                                # unwrap() to raise OSError with errno=0!
                                pass
                            else:
                                self.sslconn = None
                            self.close()
                        elif stripped == b'over':
                            if support.verbose and self.server.connectionchatty:
                                sys.stdout.write(" server: client closed connection\n")
                            self.close()
                            return
                        elif (self.server.starttls_server and
                              stripped == b'STARTTLS'):
                            if support.verbose and self.server.connectionchatty:
                                sys.stdout.write(" server: read STARTTLS from client, sending OK...\n")
                            self.write(b"OK\n")
                            if not self.wrap_conn():
                                return
                        elif (self.server.starttls_server and self.sslconn
                              and stripped == b'ENDTLS'):
                            if support.verbose and self.server.connectionchatty:
                                sys.stdout.write(" server: read ENDTLS from client, sending OK...\n")
                            self.write(b"OK\n")
                            self.sock = self.sslconn.unwrap()
                            self.sslconn = None
                            if support.verbose and self.server.connectionchatty:
                                sys.stdout.write(" server: connection is now unencrypted...\n")
                        elif stripped == b'CB tls-unique':
                            if support.verbose and self.server.connectionchatty:
                                sys.stdout.write(" server: read CB tls-unique from client, sending our CB data...\n")
                            data = self.sslconn.get_channel_binding("tls-unique")
                            self.write(repr(data).encode("us-ascii") + b"\n")
                        else:
                            if (support.verbose and
                                self.server.connectionchatty):
                                ctype = (self.sslconn and "encrypted") or "unencrypted"
                                sys.stdout.write(" server: read %r (%s), sending back %r (%s)...\n"
                                                 % (msg, ctype, msg.lower(), ctype))
                            self.write(msg.lower())
                    except OSError:
                        if self.server.chatty:
                            handle_error("Test server failure:\n")
                        self.close()
                        self.running = False
                        # normally, we'd just stop here, but for the test
                        # harness, we want to stop the server
                        self.server.stop()

        def __init__(self, certificate=None, ssl_version=None,
                     certreqs=None, cacerts=None,
                     chatty=True, connectionchatty=False, starttls_server=False,
                     npn_protocols=None, alpn_protocols=None,
                     ciphers=None, context=None):
            if context:
                self.context = context
            else:
                self.context = ssl.SSLContext(ssl_version
                                              if ssl_version is not None
                                              else ssl.PROTOCOL_TLSv1)
                self.context.verify_mode = (certreqs if certreqs is not None
                                            else ssl.CERT_NONE)
                if cacerts:
                    self.context.load_verify_locations(cacerts)
                if certificate:
                    self.context.load_cert_chain(certificate)
                if npn_protocols:
                    self.context.set_npn_protocols(npn_protocols)
                if alpn_protocols:
                    self.context.set_alpn_protocols(alpn_protocols)
                if ciphers:
                    self.context.set_ciphers(ciphers)
            self.chatty = chatty
            self.connectionchatty = connectionchatty
            self.starttls_server = starttls_server
            self.sock = socket.socket()
            self.port = support.bind_port(self.sock)
            self.flag = None
            self.active = False
            self.selected_npn_protocols = []
            self.selected_alpn_protocols = []
            self.shared_ciphers = []
            self.conn_errors = []
            threading.Thread.__init__(self)
            self.daemon = True

        def __enter__(self):
            self.start(threading.Event())
            self.flag.wait()
            return self

        def __exit__(self, *args):
            self.stop()
            self.join()

        def start(self, flag=None):
            self.flag = flag
            threading.Thread.start(self)

        def run(self):
            self.sock.settimeout(0.05)
            self.sock.listen()
            self.active = True
            if self.flag:
                # signal an event
                self.flag.set()
            while self.active:
                try:
                    newconn, connaddr = self.sock.accept()
                    if support.verbose and self.chatty:
                        sys.stdout.write(' server:  new connection from '
                                         + repr(connaddr) + '\n')
                    handler = self.ConnectionHandler(self, newconn, connaddr)
                    handler.start()
                    handler.join()
                except socket.timeout:
                    pass
                except KeyboardInterrupt:
                    self.stop()
            self.sock.close()

        def stop(self):
            self.active = False

    class AsyncoreEchoServer(threading.Thread):

        # this one's based on asyncore.dispatcher

        class EchoServer (asyncore.dispatcher):

            class ConnectionHandler (asyncore.dispatcher_with_send):

                def __init__(self, conn, certfile):
                    self.socket = ssl.wrap_socket(conn, server_side=True,
                                                  certfile=certfile,
                                                  do_handshake_on_connect=False)
                    asyncore.dispatcher_with_send.__init__(self, self.socket)
                    self._ssl_accepting = True
                    self._do_ssl_handshake()

                def readable(self):
                    if isinstance(self.socket, ssl.SSLSocket):
                        while self.socket.pending() > 0:
                            self.handle_read_event()
                    return True

                def _do_ssl_handshake(self):
                    try:
                        self.socket.do_handshake()
                    except (ssl.SSLWantReadError, ssl.SSLWantWriteError):
                        return
                    except ssl.SSLEOFError:
                        return self.handle_close()
                    except ssl.SSLError:
                        raise
                    except OSError as err:
                        if err.args[0] == errno.ECONNABORTED:
                            return self.handle_close()
                    else:
                        self._ssl_accepting = False

                def handle_read(self):
                    if self._ssl_accepting:
                        self._do_ssl_handshake()
                    else:
                        data = self.recv(1024)
                        if support.verbose:
                            sys.stdout.write(" server:  read %s from client\n" % repr(data))
                        if not data:
                            self.close()
                        else:
                            self.send(data.lower())

                def handle_close(self):
                    self.close()
                    if support.verbose:
                        sys.stdout.write(" server:  closed connection %s\n" % self.socket)

                def handle_error(self):
                    raise

            def __init__(self, certfile):
                self.certfile = certfile
                sock = socket.socket(socket.AF_INET, socket.SOCK_STREAM)
                self.port = support.bind_port(sock, '')
                asyncore.dispatcher.__init__(self, sock)
                self.listen(5)

            def handle_accepted(self, sock_obj, addr):
                if support.verbose:
                    sys.stdout.write(" server:  new connection from %s:%s\n" %addr)
                self.ConnectionHandler(sock_obj, self.certfile)

            def handle_error(self):
                raise

        def __init__(self, certfile):
            self.flag = None
            self.active = False
            self.server = self.EchoServer(certfile)
            self.port = self.server.port
            threading.Thread.__init__(self)
            self.daemon = True

        def __str__(self):
            return "<%s %s>" % (self.__class__.__name__, self.server)

        def __enter__(self):
            self.start(threading.Event())
            self.flag.wait()
            return self

        def __exit__(self, *args):
            if support.verbose:
                sys.stdout.write(" cleanup: stopping server.\n")
            self.stop()
            if support.verbose:
                sys.stdout.write(" cleanup: joining server thread.\n")
            self.join()
            if support.verbose:
                sys.stdout.write(" cleanup: successfully joined.\n")

        def start (self, flag=None):
            self.flag = flag
            threading.Thread.start(self)

        def run(self):
            self.active = True
            if self.flag:
                self.flag.set()
            while self.active:
                try:
                    asyncore.loop(1)
                except:
                    pass

        def stop(self):
            self.active = False
            self.server.close()

    def server_params_test(client_context, server_context, indata=b"FOO\n",
                           chatty=True, connectionchatty=False, sni_name=None):
        """
        Launch a server, connect a client to it and try various reads
        and writes.
        """
        stats = {}
        server = ThreadedEchoServer(context=server_context,
                                    chatty=chatty,
                                    connectionchatty=False)
        with server:
            with client_context.wrap_socket(socket.socket(),
                    server_hostname=sni_name) as s:
                s.connect((HOST, server.port))
                for arg in [indata, bytearray(indata), memoryview(indata)]:
                    if connectionchatty:
                        if support.verbose:
                            sys.stdout.write(
                                " client:  sending %r...\n" % indata)
                    s.write(arg)
                    outdata = s.read()
                    if connectionchatty:
                        if support.verbose:
                            sys.stdout.write(" client:  read %r\n" % outdata)
                    if outdata != indata.lower():
                        raise AssertionError(
                            "bad data <<%r>> (%d) received; expected <<%r>> (%d)\n"
                            % (outdata[:20], len(outdata),
                               indata[:20].lower(), len(indata)))
                s.write(b"over\n")
                if connectionchatty:
                    if support.verbose:
                        sys.stdout.write(" client:  closing connection.\n")
                stats.update({
                    'compression': s.compression(),
                    'cipher': s.cipher(),
                    'peercert': s.getpeercert(),
                    'client_alpn_protocol': s.selected_alpn_protocol(),
                    'client_npn_protocol': s.selected_npn_protocol(),
                    'version': s.version(),
                })
                s.close()
            stats['server_alpn_protocols'] = server.selected_alpn_protocols
            stats['server_npn_protocols'] = server.selected_npn_protocols
            stats['server_shared_ciphers'] = server.shared_ciphers
        return stats

    def try_protocol_combo(server_protocol, client_protocol, expect_success,
                           certsreqs=None, server_options=0, client_options=0):
        """
        Try to SSL-connect using *client_protocol* to *server_protocol*.
        If *expect_success* is true, assert that the connection succeeds,
        if it's false, assert that the connection fails.
        Also, if *expect_success* is a string, assert that it is the protocol
        version actually used by the connection.
        """
        if certsreqs is None:
            certsreqs = ssl.CERT_NONE
        certtype = {
            ssl.CERT_NONE: "CERT_NONE",
            ssl.CERT_OPTIONAL: "CERT_OPTIONAL",
            ssl.CERT_REQUIRED: "CERT_REQUIRED",
        }[certsreqs]
        if support.verbose:
            formatstr = (expect_success and " %s->%s %s\n") or " {%s->%s} %s\n"
            sys.stdout.write(formatstr %
                             (ssl.get_protocol_name(client_protocol),
                              ssl.get_protocol_name(server_protocol),
                              certtype))
        client_context = ssl.SSLContext(client_protocol)
        client_context.options |= client_options
        server_context = ssl.SSLContext(server_protocol)
        server_context.options |= server_options

        # NOTE: we must enable "ALL" ciphers on the client, otherwise an
        # SSLv23 client will send an SSLv3 hello (rather than SSLv2)
        # starting from OpenSSL 1.0.0 (see issue #8322).
        if client_context.protocol == ssl.PROTOCOL_SSLv23:
            client_context.set_ciphers("ALL")

        for ctx in (client_context, server_context):
            ctx.verify_mode = certsreqs
            ctx.load_cert_chain(CERTFILE)
            ctx.load_verify_locations(CERTFILE)
        try:
            stats = server_params_test(client_context, server_context,
                                       chatty=False, connectionchatty=False)
        # Protocol mismatch can result in either an SSLError, or a
        # "Connection reset by peer" error.
        except ssl.SSLError:
            if expect_success:
                raise
        except OSError as e:
            if expect_success or e.errno != errno.ECONNRESET:
                raise
        else:
            if not expect_success:
                raise AssertionError(
                    "Client protocol %s succeeded with server protocol %s!"
                    % (ssl.get_protocol_name(client_protocol),
                       ssl.get_protocol_name(server_protocol)))
            elif (expect_success is not True
                  and expect_success != stats['version']):
                raise AssertionError("version mismatch: expected %r, got %r"
                                     % (expect_success, stats['version']))


    class ThreadedTests(unittest.TestCase):

        @skip_if_broken_ubuntu_ssl
        def test_echo(self):
            """Basic test of an SSL client connecting to a server"""
            if support.verbose:
                sys.stdout.write("\n")
            for protocol in PROTOCOLS:
                with self.subTest(protocol=ssl._PROTOCOL_NAMES[protocol]):
                    context = ssl.SSLContext(protocol)
                    context.load_cert_chain(CERTFILE)
                    server_params_test(context, context,
                                       chatty=True, connectionchatty=True)

        def test_getpeercert(self):
            if support.verbose:
                sys.stdout.write("\n")
            context = ssl.SSLContext(ssl.PROTOCOL_SSLv23)
            context.verify_mode = ssl.CERT_REQUIRED
            context.load_verify_locations(CERTFILE)
            context.load_cert_chain(CERTFILE)
            server = ThreadedEchoServer(context=context, chatty=False)
            with server:
                s = context.wrap_socket(socket.socket(),
                                        do_handshake_on_connect=False)
                s.connect((HOST, server.port))
                # getpeercert() raise ValueError while the handshake isn't
                # done.
                with self.assertRaises(ValueError):
                    s.getpeercert()
                s.do_handshake()
                cert = s.getpeercert()
                self.assertTrue(cert, "Can't get peer certificate.")
                cipher = s.cipher()
                if support.verbose:
                    sys.stdout.write(pprint.pformat(cert) + '\n')
                    sys.stdout.write("Connection cipher is " + str(cipher) + '.\n')
                if 'subject' not in cert:
                    self.fail("No subject field in certificate: %s." %
                              pprint.pformat(cert))
                if ((('organizationName', 'Python Software Foundation'),)
                    not in cert['subject']):
                    self.fail(
                        "Missing or invalid 'organizationName' field in certificate subject; "
                        "should be 'Python Software Foundation'.")
                self.assertIn('notBefore', cert)
                self.assertIn('notAfter', cert)
                before = ssl.cert_time_to_seconds(cert['notBefore'])
                after = ssl.cert_time_to_seconds(cert['notAfter'])
                self.assertLess(before, after)
                s.close()

        @unittest.skipUnless(have_verify_flags(),
                            "verify_flags need OpenSSL > 0.9.8")
        def test_crl_check(self):
            if support.verbose:
                sys.stdout.write("\n")

            server_context = ssl.SSLContext(ssl.PROTOCOL_TLSv1)
            server_context.load_cert_chain(SIGNED_CERTFILE)

            context = ssl.SSLContext(ssl.PROTOCOL_TLSv1)
            context.verify_mode = ssl.CERT_REQUIRED
            context.load_verify_locations(SIGNING_CA)
            tf = getattr(ssl, "VERIFY_X509_TRUSTED_FIRST", 0)
            self.assertEqual(context.verify_flags, ssl.VERIFY_DEFAULT | tf)

            # VERIFY_DEFAULT should pass
            server = ThreadedEchoServer(context=server_context, chatty=True)
            with server:
                with context.wrap_socket(socket.socket()) as s:
                    s.connect((HOST, server.port))
                    cert = s.getpeercert()
                    self.assertTrue(cert, "Can't get peer certificate.")

            # VERIFY_CRL_CHECK_LEAF without a loaded CRL file fails
            context.verify_flags |= ssl.VERIFY_CRL_CHECK_LEAF

            server = ThreadedEchoServer(context=server_context, chatty=True)
            with server:
                with context.wrap_socket(socket.socket()) as s:
                    with self.assertRaisesRegex(ssl.SSLError,
                                                "certificate verify failed"):
                        s.connect((HOST, server.port))

            # now load a CRL file. The CRL file is signed by the CA.
            context.load_verify_locations(CRLFILE)

            server = ThreadedEchoServer(context=server_context, chatty=True)
            with server:
                with context.wrap_socket(socket.socket()) as s:
                    s.connect((HOST, server.port))
                    cert = s.getpeercert()
                    self.assertTrue(cert, "Can't get peer certificate.")

        def test_check_hostname(self):
            if support.verbose:
                sys.stdout.write("\n")

            server_context = ssl.SSLContext(ssl.PROTOCOL_TLSv1)
            server_context.load_cert_chain(SIGNED_CERTFILE)

            context = ssl.SSLContext(ssl.PROTOCOL_TLSv1)
            context.verify_mode = ssl.CERT_REQUIRED
            context.check_hostname = True
            context.load_verify_locations(SIGNING_CA)

            # correct hostname should verify
            server = ThreadedEchoServer(context=server_context, chatty=True)
            with server:
                with context.wrap_socket(socket.socket(),
                                         server_hostname="localhost") as s:
                    s.connect((HOST, server.port))
                    cert = s.getpeercert()
                    self.assertTrue(cert, "Can't get peer certificate.")

            # incorrect hostname should raise an exception
            server = ThreadedEchoServer(context=server_context, chatty=True)
            with server:
                with context.wrap_socket(socket.socket(),
                                         server_hostname="invalid") as s:
                    with self.assertRaisesRegex(ssl.CertificateError,
                                                "hostname 'invalid' doesn't match 'localhost'"):
                        s.connect((HOST, server.port))

            # missing server_hostname arg should cause an exception, too
            server = ThreadedEchoServer(context=server_context, chatty=True)
            with server:
                with socket.socket() as s:
                    with self.assertRaisesRegex(ValueError,
                                                "check_hostname requires server_hostname"):
                        context.wrap_socket(s)

        def test_wrong_cert(self):
            """Connecting when the server rejects the client's certificate

            Launch a server with CERT_REQUIRED, and check that trying to
            connect to it with a wrong client certificate fails.
            """
            certfile = os.path.join(os.path.dirname(__file__) or os.curdir,
                                       "wrongcert.pem")
            server = ThreadedEchoServer(CERTFILE,
                                        certreqs=ssl.CERT_REQUIRED,
                                        cacerts=CERTFILE, chatty=False,
                                        connectionchatty=False)
            with server, \
                    socket.socket() as sock, \
                    ssl.wrap_socket(sock,
                                        certfile=certfile,
                                        ssl_version=ssl.PROTOCOL_TLSv1) as s:
                try:
                    # Expect either an SSL error about the server rejecting
                    # the connection, or a low-level connection reset (which
                    # sometimes happens on Windows)
                    s.connect((HOST, server.port))
                except ssl.SSLError as e:
                    if support.verbose:
                        sys.stdout.write("\nSSLError is %r\n" % e)
                except OSError as e:
                    if e.errno != errno.ECONNRESET:
                        raise
                    if support.verbose:
                        sys.stdout.write("\nsocket.error is %r\n" % e)
                else:
                    self.fail("Use of invalid cert should have failed!")

        def test_rude_shutdown(self):
            """A brutal shutdown of an SSL server should raise an OSError
            in the client when attempting handshake.
            """
            listener_ready = threading.Event()
            listener_gone = threading.Event()

            s = socket.socket()
            port = support.bind_port(s, HOST)

            # `listener` runs in a thread.  It sits in an accept() until
            # the main thread connects.  Then it rudely closes the socket,
            # and sets Event `listener_gone` to let the main thread know
            # the socket is gone.
            def listener():
                s.listen()
                listener_ready.set()
                newsock, addr = s.accept()
                newsock.close()
                s.close()
                listener_gone.set()

            def connector():
                listener_ready.wait()
                with socket.socket() as c:
                    c.connect((HOST, port))
                    listener_gone.wait()
                    try:
                        ssl_sock = ssl.wrap_socket(c)
                    except OSError:
                        pass
                    else:
                        self.fail('connecting to closed SSL socket should have failed')

            t = threading.Thread(target=listener)
            t.start()
            try:
                connector()
            finally:
                t.join()

        @skip_if_broken_ubuntu_ssl
        @unittest.skipUnless(hasattr(ssl, 'PROTOCOL_SSLv2'),
                             "OpenSSL is compiled without SSLv2 support")
        def test_protocol_sslv2(self):
            """Connecting to an SSLv2 server with various client options"""
            if support.verbose:
                sys.stdout.write("\n")
            try_protocol_combo(ssl.PROTOCOL_SSLv2, ssl.PROTOCOL_SSLv2, True)
            try_protocol_combo(ssl.PROTOCOL_SSLv2, ssl.PROTOCOL_SSLv2, True, ssl.CERT_OPTIONAL)
            try_protocol_combo(ssl.PROTOCOL_SSLv2, ssl.PROTOCOL_SSLv2, True, ssl.CERT_REQUIRED)
            try_protocol_combo(ssl.PROTOCOL_SSLv2, ssl.PROTOCOL_SSLv23, False)
            if hasattr(ssl, 'PROTOCOL_SSLv3'):
                try_protocol_combo(ssl.PROTOCOL_SSLv2, ssl.PROTOCOL_SSLv3, False)
            try_protocol_combo(ssl.PROTOCOL_SSLv2, ssl.PROTOCOL_TLSv1, False)
            # SSLv23 client with specific SSL options
            if no_sslv2_implies_sslv3_hello():
                # No SSLv2 => client will use an SSLv3 hello on recent OpenSSLs
                try_protocol_combo(ssl.PROTOCOL_SSLv2, ssl.PROTOCOL_SSLv23, False,
                                   client_options=ssl.OP_NO_SSLv2)
            try_protocol_combo(ssl.PROTOCOL_SSLv2, ssl.PROTOCOL_SSLv23, False,
                               client_options=ssl.OP_NO_SSLv3)
            try_protocol_combo(ssl.PROTOCOL_SSLv2, ssl.PROTOCOL_SSLv23, False,
                               client_options=ssl.OP_NO_TLSv1)

        @skip_if_broken_ubuntu_ssl
        def test_protocol_sslv23(self):
            """Connecting to an SSLv23 server with various client options"""
            if support.verbose:
                sys.stdout.write("\n")
            if hasattr(ssl, 'PROTOCOL_SSLv2'):
                try:
                    try_protocol_combo(ssl.PROTOCOL_SSLv23, ssl.PROTOCOL_SSLv2, True)
                except OSError as x:
                    # this fails on some older versions of OpenSSL (0.9.7l, for instance)
                    if support.verbose:
                        sys.stdout.write(
                            " SSL2 client to SSL23 server test unexpectedly failed:\n %s\n"
                            % str(x))
            if hasattr(ssl, 'PROTOCOL_SSLv3'):
                try_protocol_combo(ssl.PROTOCOL_SSLv23, ssl.PROTOCOL_SSLv3, False)
            try_protocol_combo(ssl.PROTOCOL_SSLv23, ssl.PROTOCOL_SSLv23, True)
            try_protocol_combo(ssl.PROTOCOL_SSLv23, ssl.PROTOCOL_TLSv1, 'TLSv1')

            if hasattr(ssl, 'PROTOCOL_SSLv3'):
                try_protocol_combo(ssl.PROTOCOL_SSLv23, ssl.PROTOCOL_SSLv3, False, ssl.CERT_OPTIONAL)
            try_protocol_combo(ssl.PROTOCOL_SSLv23, ssl.PROTOCOL_SSLv23, True, ssl.CERT_OPTIONAL)
            try_protocol_combo(ssl.PROTOCOL_SSLv23, ssl.PROTOCOL_TLSv1, 'TLSv1', ssl.CERT_OPTIONAL)

            if hasattr(ssl, 'PROTOCOL_SSLv3'):
                try_protocol_combo(ssl.PROTOCOL_SSLv23, ssl.PROTOCOL_SSLv3, False, ssl.CERT_REQUIRED)
            try_protocol_combo(ssl.PROTOCOL_SSLv23, ssl.PROTOCOL_SSLv23, True, ssl.CERT_REQUIRED)
            try_protocol_combo(ssl.PROTOCOL_SSLv23, ssl.PROTOCOL_TLSv1, 'TLSv1', ssl.CERT_REQUIRED)

            # Server with specific SSL options
            if hasattr(ssl, 'PROTOCOL_SSLv3'):
                try_protocol_combo(ssl.PROTOCOL_SSLv23, ssl.PROTOCOL_SSLv3, False,
                               server_options=ssl.OP_NO_SSLv3)
            # Will choose TLSv1
            try_protocol_combo(ssl.PROTOCOL_SSLv23, ssl.PROTOCOL_SSLv23, True,
                               server_options=ssl.OP_NO_SSLv2 | ssl.OP_NO_SSLv3)
            try_protocol_combo(ssl.PROTOCOL_SSLv23, ssl.PROTOCOL_TLSv1, False,
                               server_options=ssl.OP_NO_TLSv1)


        @skip_if_broken_ubuntu_ssl
        @unittest.skipUnless(hasattr(ssl, 'PROTOCOL_SSLv3'),
                             "OpenSSL is compiled without SSLv3 support")
        def test_protocol_sslv3(self):
            """Connecting to an SSLv3 server with various client options"""
            if support.verbose:
                sys.stdout.write("\n")
            try_protocol_combo(ssl.PROTOCOL_SSLv3, ssl.PROTOCOL_SSLv3, 'SSLv3')
            try_protocol_combo(ssl.PROTOCOL_SSLv3, ssl.PROTOCOL_SSLv3, 'SSLv3', ssl.CERT_OPTIONAL)
            try_protocol_combo(ssl.PROTOCOL_SSLv3, ssl.PROTOCOL_SSLv3, 'SSLv3', ssl.CERT_REQUIRED)
            if hasattr(ssl, 'PROTOCOL_SSLv2'):
                try_protocol_combo(ssl.PROTOCOL_SSLv3, ssl.PROTOCOL_SSLv2, False)
            try_protocol_combo(ssl.PROTOCOL_SSLv3, ssl.PROTOCOL_SSLv23, False,
                               client_options=ssl.OP_NO_SSLv3)
            try_protocol_combo(ssl.PROTOCOL_SSLv3, ssl.PROTOCOL_TLSv1, False)
            if no_sslv2_implies_sslv3_hello():
                # No SSLv2 => client will use an SSLv3 hello on recent OpenSSLs
                try_protocol_combo(ssl.PROTOCOL_SSLv3, ssl.PROTOCOL_SSLv23,
                                   False, client_options=ssl.OP_NO_SSLv2)

        @skip_if_broken_ubuntu_ssl
        def test_protocol_tlsv1(self):
            """Connecting to a TLSv1 server with various client options"""
            if support.verbose:
                sys.stdout.write("\n")
            try_protocol_combo(ssl.PROTOCOL_TLSv1, ssl.PROTOCOL_TLSv1, 'TLSv1')
            try_protocol_combo(ssl.PROTOCOL_TLSv1, ssl.PROTOCOL_TLSv1, 'TLSv1', ssl.CERT_OPTIONAL)
            try_protocol_combo(ssl.PROTOCOL_TLSv1, ssl.PROTOCOL_TLSv1, 'TLSv1', ssl.CERT_REQUIRED)
            if hasattr(ssl, 'PROTOCOL_SSLv2'):
                try_protocol_combo(ssl.PROTOCOL_TLSv1, ssl.PROTOCOL_SSLv2, False)
            if hasattr(ssl, 'PROTOCOL_SSLv3'):
                try_protocol_combo(ssl.PROTOCOL_TLSv1, ssl.PROTOCOL_SSLv3, False)
            try_protocol_combo(ssl.PROTOCOL_TLSv1, ssl.PROTOCOL_SSLv23, False,
                               client_options=ssl.OP_NO_TLSv1)

        @skip_if_broken_ubuntu_ssl
        @unittest.skipUnless(hasattr(ssl, "PROTOCOL_TLSv1_1"),
                             "TLS version 1.1 not supported.")
        def test_protocol_tlsv1_1(self):
            """Connecting to a TLSv1.1 server with various client options.
               Testing against older TLS versions."""
            if support.verbose:
                sys.stdout.write("\n")
            try_protocol_combo(ssl.PROTOCOL_TLSv1_1, ssl.PROTOCOL_TLSv1_1, 'TLSv1.1')
            if hasattr(ssl, 'PROTOCOL_SSLv2'):
                try_protocol_combo(ssl.PROTOCOL_TLSv1_1, ssl.PROTOCOL_SSLv2, False)
            if hasattr(ssl, 'PROTOCOL_SSLv3'):
                try_protocol_combo(ssl.PROTOCOL_TLSv1_1, ssl.PROTOCOL_SSLv3, False)
            try_protocol_combo(ssl.PROTOCOL_TLSv1_1, ssl.PROTOCOL_SSLv23, False,
                               client_options=ssl.OP_NO_TLSv1_1)

            try_protocol_combo(ssl.PROTOCOL_SSLv23, ssl.PROTOCOL_TLSv1_1, 'TLSv1.1')
            try_protocol_combo(ssl.PROTOCOL_TLSv1_1, ssl.PROTOCOL_TLSv1, False)
            try_protocol_combo(ssl.PROTOCOL_TLSv1, ssl.PROTOCOL_TLSv1_1, False)


        @skip_if_broken_ubuntu_ssl
        @unittest.skipUnless(hasattr(ssl, "PROTOCOL_TLSv1_2"),
                             "TLS version 1.2 not supported.")
        def test_protocol_tlsv1_2(self):
            """Connecting to a TLSv1.2 server with various client options.
               Testing against older TLS versions."""
            if support.verbose:
                sys.stdout.write("\n")
            try_protocol_combo(ssl.PROTOCOL_TLSv1_2, ssl.PROTOCOL_TLSv1_2, 'TLSv1.2',
                               server_options=ssl.OP_NO_SSLv3|ssl.OP_NO_SSLv2,
                               client_options=ssl.OP_NO_SSLv3|ssl.OP_NO_SSLv2,)
            if hasattr(ssl, 'PROTOCOL_SSLv2'):
                try_protocol_combo(ssl.PROTOCOL_TLSv1_2, ssl.PROTOCOL_SSLv2, False)
            if hasattr(ssl, 'PROTOCOL_SSLv3'):
                try_protocol_combo(ssl.PROTOCOL_TLSv1_2, ssl.PROTOCOL_SSLv3, False)
            try_protocol_combo(ssl.PROTOCOL_TLSv1_2, ssl.PROTOCOL_SSLv23, False,
                               client_options=ssl.OP_NO_TLSv1_2)

            try_protocol_combo(ssl.PROTOCOL_SSLv23, ssl.PROTOCOL_TLSv1_2, 'TLSv1.2')
            try_protocol_combo(ssl.PROTOCOL_TLSv1_2, ssl.PROTOCOL_TLSv1, False)
            try_protocol_combo(ssl.PROTOCOL_TLSv1, ssl.PROTOCOL_TLSv1_2, False)
            try_protocol_combo(ssl.PROTOCOL_TLSv1_2, ssl.PROTOCOL_TLSv1_1, False)
            try_protocol_combo(ssl.PROTOCOL_TLSv1_1, ssl.PROTOCOL_TLSv1_2, False)

        def test_starttls(self):
            """Switching from clear text to encrypted and back again."""
            msgs = (b"msg 1", b"MSG 2", b"STARTTLS", b"MSG 3", b"msg 4", b"ENDTLS", b"msg 5", b"msg 6")

            server = ThreadedEchoServer(CERTFILE,
                                        ssl_version=ssl.PROTOCOL_TLSv1,
                                        starttls_server=True,
                                        chatty=True,
                                        connectionchatty=True)
            wrapped = False
            with server:
                s = socket.socket()
                s.setblocking(1)
                s.connect((HOST, server.port))
                if support.verbose:
                    sys.stdout.write("\n")
                for indata in msgs:
                    if support.verbose:
                        sys.stdout.write(
                            " client:  sending %r...\n" % indata)
                    if wrapped:
                        conn.write(indata)
                        outdata = conn.read()
                    else:
                        s.send(indata)
                        outdata = s.recv(1024)
                    msg = outdata.strip().lower()
                    if indata == b"STARTTLS" and msg.startswith(b"ok"):
                        # STARTTLS ok, switch to secure mode
                        if support.verbose:
                            sys.stdout.write(
                                " client:  read %r from server, starting TLS...\n"
                                % msg)
                        conn = ssl.wrap_socket(s, ssl_version=ssl.PROTOCOL_TLSv1)
                        wrapped = True
                    elif indata == b"ENDTLS" and msg.startswith(b"ok"):
                        # ENDTLS ok, switch back to clear text
                        if support.verbose:
                            sys.stdout.write(
                                " client:  read %r from server, ending TLS...\n"
                                % msg)
                        s = conn.unwrap()
                        wrapped = False
                    else:
                        if support.verbose:
                            sys.stdout.write(
                                " client:  read %r from server\n" % msg)
                if support.verbose:
                    sys.stdout.write(" client:  closing connection.\n")
                if wrapped:
                    conn.write(b"over\n")
                else:
                    s.send(b"over\n")
                if wrapped:
                    conn.close()
                else:
                    s.close()

        def test_socketserver(self):
            """Using a SocketServer to create and manage SSL connections."""
            server = make_https_server(self, certfile=CERTFILE)
            # try to connect
            if support.verbose:
                sys.stdout.write('\n')
            with open(CERTFILE, 'rb') as f:
                d1 = f.read()
            d2 = ''
            # now fetch the same data from the HTTPS server
            url = 'https://localhost:%d/%s' % (
                server.port, os.path.split(CERTFILE)[1])
            context = ssl.create_default_context(cafile=CERTFILE)
            f = urllib.request.urlopen(url, context=context)
            try:
                dlen = f.info().get("content-length")
                if dlen and (int(dlen) > 0):
                    d2 = f.read(int(dlen))
                    if support.verbose:
                        sys.stdout.write(
                            " client: read %d bytes from remote server '%s'\n"
                            % (len(d2), server))
            finally:
                f.close()
            self.assertEqual(d1, d2)

        def test_asyncore_server(self):
            """Check the example asyncore integration."""
            indata = "TEST MESSAGE of mixed case\n"

            if support.verbose:
                sys.stdout.write("\n")

            indata = b"FOO\n"
            server = AsyncoreEchoServer(CERTFILE)
            with server:
                s = ssl.wrap_socket(socket.socket())
                s.connect(('127.0.0.1', server.port))
                if support.verbose:
                    sys.stdout.write(
                        " client:  sending %r...\n" % indata)
                s.write(indata)
                outdata = s.read()
                if support.verbose:
                    sys.stdout.write(" client:  read %r\n" % outdata)
                if outdata != indata.lower():
                    self.fail(
                        "bad data <<%r>> (%d) received; expected <<%r>> (%d)\n"
                        % (outdata[:20], len(outdata),
                           indata[:20].lower(), len(indata)))
                s.write(b"over\n")
                if support.verbose:
                    sys.stdout.write(" client:  closing connection.\n")
                s.close()
                if support.verbose:
                    sys.stdout.write(" client:  connection closed.\n")

        def test_recv_send(self):
            """Test recv(), send() and friends."""
            if support.verbose:
                sys.stdout.write("\n")

            server = ThreadedEchoServer(CERTFILE,
                                        certreqs=ssl.CERT_NONE,
                                        ssl_version=ssl.PROTOCOL_TLSv1,
                                        cacerts=CERTFILE,
                                        chatty=True,
                                        connectionchatty=False)
            with server:
                s = ssl.wrap_socket(socket.socket(),
                                    server_side=False,
                                    certfile=CERTFILE,
                                    ca_certs=CERTFILE,
                                    cert_reqs=ssl.CERT_NONE,
                                    ssl_version=ssl.PROTOCOL_TLSv1)
                s.connect((HOST, server.port))
                # helper methods for standardising recv* method signatures
                def _recv_into():
                    b = bytearray(b"\0"*100)
                    count = s.recv_into(b)
                    return b[:count]

                def _recvfrom_into():
                    b = bytearray(b"\0"*100)
                    count, addr = s.recvfrom_into(b)
                    return b[:count]

                # (name, method, expect success?, *args, return value func)
                send_methods = [
                    ('send', s.send, True, [], len),
                    ('sendto', s.sendto, False, ["some.address"], len),
                    ('sendall', s.sendall, True, [], lambda x: None),
                ]
                # (name, method, whether to expect success, *args)
                recv_methods = [
                    ('recv', s.recv, True, []),
                    ('recvfrom', s.recvfrom, False, ["some.address"]),
                    ('recv_into', _recv_into, True, []),
                    ('recvfrom_into', _recvfrom_into, False, []),
                ]
                data_prefix = "PREFIX_"

                for (meth_name, send_meth, expect_success, args,
                        ret_val_meth) in send_methods:
                    indata = (data_prefix + meth_name).encode('ascii')
                    try:
                        ret = send_meth(indata, *args)
                        msg = "sending with {}".format(meth_name)
                        self.assertEqual(ret, ret_val_meth(indata), msg=msg)
                        outdata = s.read()
                        if outdata != indata.lower():
                            self.fail(
                                "While sending with <<{name:s}>> bad data "
                                "<<{outdata:r}>> ({nout:d}) received; "
                                "expected <<{indata:r}>> ({nin:d})\n".format(
                                    name=meth_name, outdata=outdata[:20],
                                    nout=len(outdata),
                                    indata=indata[:20], nin=len(indata)
                                )
                            )
                    except ValueError as e:
                        if expect_success:
                            self.fail(
                                "Failed to send with method <<{name:s}>>; "
                                "expected to succeed.\n".format(name=meth_name)
                            )
                        if not str(e).startswith(meth_name):
                            self.fail(
                                "Method <<{name:s}>> failed with unexpected "
                                "exception message: {exp:s}\n".format(
                                    name=meth_name, exp=e
                                )
                            )

                for meth_name, recv_meth, expect_success, args in recv_methods:
                    indata = (data_prefix + meth_name).encode('ascii')
                    try:
                        s.send(indata)
                        outdata = recv_meth(*args)
                        if outdata != indata.lower():
                            self.fail(
                                "While receiving with <<{name:s}>> bad data "
                                "<<{outdata:r}>> ({nout:d}) received; "
                                "expected <<{indata:r}>> ({nin:d})\n".format(
                                    name=meth_name, outdata=outdata[:20],
                                    nout=len(outdata),
                                    indata=indata[:20], nin=len(indata)
                                )
                            )
                    except ValueError as e:
                        if expect_success:
                            self.fail(
                                "Failed to receive with method <<{name:s}>>; "
                                "expected to succeed.\n".format(name=meth_name)
                            )
                        if not str(e).startswith(meth_name):
                            self.fail(
                                "Method <<{name:s}>> failed with unexpected "
                                "exception message: {exp:s}\n".format(
                                    name=meth_name, exp=e
                                )
                            )
                        # consume data
                        s.read()

                # read(-1, buffer) is supported, even though read(-1) is not
                data = b"data"
                s.send(data)
                buffer = bytearray(len(data))
                self.assertEqual(s.read(-1, buffer), len(data))
                self.assertEqual(buffer, data)

                # Make sure sendmsg et al are disallowed to avoid
                # inadvertent disclosure of data and/or corruption
                # of the encrypted data stream
                self.assertRaises(NotImplementedError, s.sendmsg, [b"data"])
                self.assertRaises(NotImplementedError, s.recvmsg, 100)
                self.assertRaises(NotImplementedError,
                                  s.recvmsg_into, bytearray(100))

                s.write(b"over\n")

                self.assertRaises(ValueError, s.recv, -1)
                self.assertRaises(ValueError, s.read, -1)

                s.close()

        def test_recv_zero(self):
            server = ThreadedEchoServer(CERTFILE)
            server.__enter__()
            self.addCleanup(server.__exit__, None, None)
            s = socket.create_connection((HOST, server.port))
            self.addCleanup(s.close)
            s = ssl.wrap_socket(s, suppress_ragged_eofs=False)
            self.addCleanup(s.close)

            # recv/read(0) should return no data
            s.send(b"data")
            self.assertEqual(s.recv(0), b"")
            self.assertEqual(s.read(0), b"")
            self.assertEqual(s.read(), b"data")

            # Should not block if the other end sends no data
            s.setblocking(False)
            self.assertEqual(s.recv(0), b"")
            self.assertEqual(s.recv_into(bytearray()), 0)

        def test_nonblocking_send(self):
            server = ThreadedEchoServer(CERTFILE,
                                        certreqs=ssl.CERT_NONE,
                                        ssl_version=ssl.PROTOCOL_TLSv1,
                                        cacerts=CERTFILE,
                                        chatty=True,
                                        connectionchatty=False)
            with server:
                s = ssl.wrap_socket(socket.socket(),
                                    server_side=False,
                                    certfile=CERTFILE,
                                    ca_certs=CERTFILE,
                                    cert_reqs=ssl.CERT_NONE,
                                    ssl_version=ssl.PROTOCOL_TLSv1)
                s.connect((HOST, server.port))
                s.setblocking(False)

                # If we keep sending data, at some point the buffers
                # will be full and the call will block
                buf = bytearray(8192)
                def fill_buffer():
                    while True:
                        s.send(buf)
                self.assertRaises((ssl.SSLWantWriteError,
                                   ssl.SSLWantReadError), fill_buffer)

                # Now read all the output and discard it
                s.setblocking(True)
                s.close()

        def test_handshake_timeout(self):
            # Issue #5103: SSL handshake must respect the socket timeout
            server = socket.socket(socket.AF_INET)
            host = "127.0.0.1"
            port = support.bind_port(server)
            started = threading.Event()
            finish = False

            def serve():
                server.listen()
                started.set()
                conns = []
                while not finish:
                    r, w, e = select.select([server], [], [], 0.1)
                    if server in r:
                        # Let the socket hang around rather than having
                        # it closed by garbage collection.
                        conns.append(server.accept()[0])
                for sock in conns:
                    sock.close()

            t = threading.Thread(target=serve)
            t.start()
            started.wait()

            try:
                try:
                    c = socket.socket(socket.AF_INET)
                    c.settimeout(0.2)
                    c.connect((host, port))
                    # Will attempt handshake and time out
                    self.assertRaisesRegex(socket.timeout, "timed out",
                                           ssl.wrap_socket, c)
                finally:
                    c.close()
                try:
                    c = socket.socket(socket.AF_INET)
                    c = ssl.wrap_socket(c)
                    c.settimeout(0.2)
                    # Will attempt handshake and time out
                    self.assertRaisesRegex(socket.timeout, "timed out",
                                           c.connect, (host, port))
                finally:
                    c.close()
            finally:
                finish = True
                t.join()
                server.close()

        def test_server_accept(self):
            # Issue #16357: accept() on a SSLSocket created through
            # SSLContext.wrap_socket().
            context = ssl.SSLContext(ssl.PROTOCOL_SSLv23)
            context.verify_mode = ssl.CERT_REQUIRED
            context.load_verify_locations(CERTFILE)
            context.load_cert_chain(CERTFILE)
            server = socket.socket(socket.AF_INET)
            host = "127.0.0.1"
            port = support.bind_port(server)
            server = context.wrap_socket(server, server_side=True)

            evt = threading.Event()
            remote = None
            peer = None
            def serve():
                nonlocal remote, peer
                server.listen()
                # Block on the accept and wait on the connection to close.
                evt.set()
                remote, peer = server.accept()
                remote.recv(1)

            t = threading.Thread(target=serve)
            t.start()
            # Client wait until server setup and perform a connect.
            evt.wait()
            client = context.wrap_socket(socket.socket())
            client.connect((host, port))
            client_addr = client.getsockname()
            client.close()
            t.join()
            remote.close()
            server.close()
            # Sanity checks.
            self.assertIsInstance(remote, ssl.SSLSocket)
            self.assertEqual(peer, client_addr)

        def test_getpeercert_enotconn(self):
            context = ssl.SSLContext(ssl.PROTOCOL_SSLv23)
            with context.wrap_socket(socket.socket()) as sock:
                with self.assertRaises(OSError) as cm:
                    sock.getpeercert()
                self.assertEqual(cm.exception.errno, errno.ENOTCONN)

        def test_do_handshake_enotconn(self):
            context = ssl.SSLContext(ssl.PROTOCOL_SSLv23)
            with context.wrap_socket(socket.socket()) as sock:
                with self.assertRaises(OSError) as cm:
                    sock.do_handshake()
                self.assertEqual(cm.exception.errno, errno.ENOTCONN)

        def test_default_ciphers(self):
            context = ssl.SSLContext(ssl.PROTOCOL_SSLv23)
            try:
                # Force a set of weak ciphers on our client context
                context.set_ciphers("DES")
            except ssl.SSLError:
                self.skipTest("no DES cipher available")
            with ThreadedEchoServer(CERTFILE,
                                    ssl_version=ssl.PROTOCOL_SSLv23,
                                    chatty=False) as server:
                with context.wrap_socket(socket.socket()) as s:
                    with self.assertRaises(OSError):
                        s.connect((HOST, server.port))
            self.assertIn("no shared cipher", str(server.conn_errors[0]))

        def test_version_basic(self):
            """
            Basic tests for SSLSocket.version().
            More tests are done in the test_protocol_*() methods.
            """
            context = ssl.SSLContext(ssl.PROTOCOL_TLSv1)
            with ThreadedEchoServer(CERTFILE,
                                    ssl_version=ssl.PROTOCOL_TLSv1,
                                    chatty=False) as server:
                with context.wrap_socket(socket.socket()) as s:
                    self.assertIs(s.version(), None)
                    s.connect((HOST, server.port))
                    self.assertEqual(s.version(), 'TLSv1')
                self.assertIs(s.version(), None)

        @unittest.skipUnless(ssl.HAS_ECDH, "test requires ECDH-enabled OpenSSL")
        def test_default_ecdh_curve(self):
            # Issue #21015: elliptic curve-based Diffie Hellman key exchange
            # should be enabled by default on SSL contexts.
            context = ssl.SSLContext(ssl.PROTOCOL_SSLv23)
            context.load_cert_chain(CERTFILE)
            # Prior to OpenSSL 1.0.0, ECDH ciphers have to be enabled
            # explicitly using the 'ECCdraft' cipher alias.  Otherwise,
            # our default cipher list should prefer ECDH-based ciphers
            # automatically.
            if ssl.OPENSSL_VERSION_INFO < (1, 0, 0):
                context.set_ciphers("ECCdraft:ECDH")
            with ThreadedEchoServer(context=context) as server:
                with context.wrap_socket(socket.socket()) as s:
                    s.connect((HOST, server.port))
                    self.assertIn("ECDH", s.cipher()[0])

        @unittest.skipUnless("tls-unique" in ssl.CHANNEL_BINDING_TYPES,
                             "'tls-unique' channel binding not available")
        def test_tls_unique_channel_binding(self):
            """Test tls-unique channel binding."""
            if support.verbose:
                sys.stdout.write("\n")

            server = ThreadedEchoServer(CERTFILE,
                                        certreqs=ssl.CERT_NONE,
                                        ssl_version=ssl.PROTOCOL_TLSv1,
                                        cacerts=CERTFILE,
                                        chatty=True,
                                        connectionchatty=False)
            with server:
                s = ssl.wrap_socket(socket.socket(),
                                    server_side=False,
                                    certfile=CERTFILE,
                                    ca_certs=CERTFILE,
                                    cert_reqs=ssl.CERT_NONE,
                                    ssl_version=ssl.PROTOCOL_TLSv1)
                s.connect((HOST, server.port))
                # get the data
                cb_data = s.get_channel_binding("tls-unique")
                if support.verbose:
                    sys.stdout.write(" got channel binding data: {0!r}\n"
                                     .format(cb_data))

                # check if it is sane
                self.assertIsNotNone(cb_data)
                self.assertEqual(len(cb_data), 12) # True for TLSv1

                # and compare with the peers version
                s.write(b"CB tls-unique\n")
                peer_data_repr = s.read().strip()
                self.assertEqual(peer_data_repr,
                                 repr(cb_data).encode("us-ascii"))
                s.close()

                # now, again
                s = ssl.wrap_socket(socket.socket(),
                                    server_side=False,
                                    certfile=CERTFILE,
                                    ca_certs=CERTFILE,
                                    cert_reqs=ssl.CERT_NONE,
                                    ssl_version=ssl.PROTOCOL_TLSv1)
                s.connect((HOST, server.port))
                new_cb_data = s.get_channel_binding("tls-unique")
                if support.verbose:
                    sys.stdout.write(" got another channel binding data: {0!r}\n"
                                     .format(new_cb_data))
                # is it really unique
                self.assertNotEqual(cb_data, new_cb_data)
                self.assertIsNotNone(cb_data)
                self.assertEqual(len(cb_data), 12) # True for TLSv1
                s.write(b"CB tls-unique\n")
                peer_data_repr = s.read().strip()
                self.assertEqual(peer_data_repr,
                                 repr(new_cb_data).encode("us-ascii"))
                s.close()

        def test_compression(self):
            context = ssl.SSLContext(ssl.PROTOCOL_TLSv1)
            context.load_cert_chain(CERTFILE)
            stats = server_params_test(context, context,
                                       chatty=True, connectionchatty=True)
            if support.verbose:
                sys.stdout.write(" got compression: {!r}\n".format(stats['compression']))
            self.assertIn(stats['compression'], { None, 'ZLIB', 'RLE' })

        @unittest.skipUnless(hasattr(ssl, 'OP_NO_COMPRESSION'),
                             "ssl.OP_NO_COMPRESSION needed for this test")
        def test_compression_disabled(self):
            context = ssl.SSLContext(ssl.PROTOCOL_TLSv1)
            context.load_cert_chain(CERTFILE)
            context.options |= ssl.OP_NO_COMPRESSION
            stats = server_params_test(context, context,
                                       chatty=True, connectionchatty=True)
            self.assertIs(stats['compression'], None)

        def test_dh_params(self):
            # Check we can get a connection with ephemeral Diffie-Hellman
            context = ssl.SSLContext(ssl.PROTOCOL_TLSv1)
            context.load_cert_chain(CERTFILE)
            context.load_dh_params(DHFILE)
            context.set_ciphers("kEDH")
            stats = server_params_test(context, context,
                                       chatty=True, connectionchatty=True)
            cipher = stats["cipher"][0]
            parts = cipher.split("-")
            if "ADH" not in parts and "EDH" not in parts and "DHE" not in parts:
                self.fail("Non-DH cipher: " + cipher[0])

        def test_selected_alpn_protocol(self):
            # selected_alpn_protocol() is None unless ALPN is used.
            context = ssl.SSLContext(ssl.PROTOCOL_TLSv1)
            context.load_cert_chain(CERTFILE)
            stats = server_params_test(context, context,
                                       chatty=True, connectionchatty=True)
            self.assertIs(stats['client_alpn_protocol'], None)

        @unittest.skipUnless(ssl.HAS_ALPN, "ALPN support required")
        def test_selected_alpn_protocol_if_server_uses_alpn(self):
            # selected_alpn_protocol() is None unless ALPN is used by the client.
            client_context = ssl.SSLContext(ssl.PROTOCOL_TLSv1)
            client_context.load_verify_locations(CERTFILE)
            server_context = ssl.SSLContext(ssl.PROTOCOL_TLSv1)
            server_context.load_cert_chain(CERTFILE)
            server_context.set_alpn_protocols(['foo', 'bar'])
            stats = server_params_test(client_context, server_context,
                                       chatty=True, connectionchatty=True)
            self.assertIs(stats['client_alpn_protocol'], None)

        @unittest.skipUnless(ssl.HAS_ALPN, "ALPN support needed for this test")
        def test_alpn_protocols(self):
            server_protocols = ['foo', 'bar', 'milkshake']
            protocol_tests = [
                (['foo', 'bar'], 'foo'),
                (['bar', 'foo'], 'foo'),
                (['milkshake'], 'milkshake'),
                (['http/3.0', 'http/4.0'], None)
            ]
            for client_protocols, expected in protocol_tests:
                server_context = ssl.SSLContext(ssl.PROTOCOL_TLSv1_2)
                server_context.load_cert_chain(CERTFILE)
                server_context.set_alpn_protocols(server_protocols)
                client_context = ssl.SSLContext(ssl.PROTOCOL_TLSv1_2)
                client_context.load_cert_chain(CERTFILE)
                client_context.set_alpn_protocols(client_protocols)

                try:
                    stats = server_params_test(client_context,
                                               server_context,
                                               chatty=True,
                                               connectionchatty=True)
                except ssl.SSLError as e:
                    stats = e

                if expected is None and IS_OPENSSL_1_1:
                    # OpenSSL 1.1.0 raises handshake error
                    self.assertIsInstance(stats, ssl.SSLError)
                else:
                    msg = "failed trying %s (s) and %s (c).\n" \
                        "was expecting %s, but got %%s from the %%s" \
                            % (str(server_protocols), str(client_protocols),
                                str(expected))
                    client_result = stats['client_alpn_protocol']
                    self.assertEqual(client_result, expected,
                                     msg % (client_result, "client"))
                    server_result = stats['server_alpn_protocols'][-1] \
                        if len(stats['server_alpn_protocols']) else 'nothing'
                    self.assertEqual(server_result, expected,
                                     msg % (server_result, "server"))

        def test_selected_npn_protocol(self):
            # selected_npn_protocol() is None unless NPN is used
            context = ssl.SSLContext(ssl.PROTOCOL_TLSv1)
            context.load_cert_chain(CERTFILE)
            stats = server_params_test(context, context,
                                       chatty=True, connectionchatty=True)
            self.assertIs(stats['client_npn_protocol'], None)

        @unittest.skipUnless(ssl.HAS_NPN, "NPN support needed for this test")
        def test_npn_protocols(self):
            server_protocols = ['http/1.1', 'spdy/2']
            protocol_tests = [
                (['http/1.1', 'spdy/2'], 'http/1.1'),
                (['spdy/2', 'http/1.1'], 'http/1.1'),
                (['spdy/2', 'test'], 'spdy/2'),
                (['abc', 'def'], 'abc')
            ]
            for client_protocols, expected in protocol_tests:
                server_context = ssl.SSLContext(ssl.PROTOCOL_TLSv1)
                server_context.load_cert_chain(CERTFILE)
                server_context.set_npn_protocols(server_protocols)
                client_context = ssl.SSLContext(ssl.PROTOCOL_TLSv1)
                client_context.load_cert_chain(CERTFILE)
                client_context.set_npn_protocols(client_protocols)
                stats = server_params_test(client_context, server_context,
                                           chatty=True, connectionchatty=True)

                msg = "failed trying %s (s) and %s (c).\n" \
                      "was expecting %s, but got %%s from the %%s" \
                          % (str(server_protocols), str(client_protocols),
                             str(expected))
                client_result = stats['client_npn_protocol']
                self.assertEqual(client_result, expected, msg % (client_result, "client"))
                server_result = stats['server_npn_protocols'][-1] \
                    if len(stats['server_npn_protocols']) else 'nothing'
                self.assertEqual(server_result, expected, msg % (server_result, "server"))

        def sni_contexts(self):
            server_context = ssl.SSLContext(ssl.PROTOCOL_TLSv1)
            server_context.load_cert_chain(SIGNED_CERTFILE)
            other_context = ssl.SSLContext(ssl.PROTOCOL_TLSv1)
            other_context.load_cert_chain(SIGNED_CERTFILE2)
            client_context = ssl.SSLContext(ssl.PROTOCOL_TLSv1)
            client_context.verify_mode = ssl.CERT_REQUIRED
            client_context.load_verify_locations(SIGNING_CA)
            return server_context, other_context, client_context

        def check_common_name(self, stats, name):
            cert = stats['peercert']
            self.assertIn((('commonName', name),), cert['subject'])

        @needs_sni
        def test_sni_callback(self):
            calls = []
            server_context, other_context, client_context = self.sni_contexts()

            def servername_cb(ssl_sock, server_name, initial_context):
                calls.append((server_name, initial_context))
                if server_name is not None:
                    ssl_sock.context = other_context
            server_context.set_servername_callback(servername_cb)

            stats = server_params_test(client_context, server_context,
                                       chatty=True,
                                       sni_name='supermessage')
            # The hostname was fetched properly, and the certificate was
            # changed for the connection.
            self.assertEqual(calls, [("supermessage", server_context)])
            # CERTFILE4 was selected
            self.check_common_name(stats, 'fakehostname')

            calls = []
            # The callback is called with server_name=None
            stats = server_params_test(client_context, server_context,
                                       chatty=True,
                                       sni_name=None)
            self.assertEqual(calls, [(None, server_context)])
            self.check_common_name(stats, 'localhost')

            # Check disabling the callback
            calls = []
            server_context.set_servername_callback(None)

            stats = server_params_test(client_context, server_context,
                                       chatty=True,
                                       sni_name='notfunny')
            # Certificate didn't change
            self.check_common_name(stats, 'localhost')
            self.assertEqual(calls, [])

        @needs_sni
        def test_sni_callback_alert(self):
            # Returning a TLS alert is reflected to the connecting client
            server_context, other_context, client_context = self.sni_contexts()

            def cb_returning_alert(ssl_sock, server_name, initial_context):
                return ssl.ALERT_DESCRIPTION_ACCESS_DENIED
            server_context.set_servername_callback(cb_returning_alert)

            with self.assertRaises(ssl.SSLError) as cm:
                stats = server_params_test(client_context, server_context,
                                           chatty=False,
                                           sni_name='supermessage')
            self.assertEqual(cm.exception.reason, 'TLSV1_ALERT_ACCESS_DENIED')

        @needs_sni
        def test_sni_callback_raising(self):
            # Raising fails the connection with a TLS handshake failure alert.
            server_context, other_context, client_context = self.sni_contexts()

            def cb_raising(ssl_sock, server_name, initial_context):
                1/0
            server_context.set_servername_callback(cb_raising)

            with self.assertRaises(ssl.SSLError) as cm, \
                 support.captured_stderr() as stderr:
                stats = server_params_test(client_context, server_context,
                                           chatty=False,
                                           sni_name='supermessage')
            self.assertEqual(cm.exception.reason, 'SSLV3_ALERT_HANDSHAKE_FAILURE')
            self.assertIn("ZeroDivisionError", stderr.getvalue())

        @needs_sni
        def test_sni_callback_wrong_return_type(self):
            # Returning the wrong return type terminates the TLS connection
            # with an internal error alert.
            server_context, other_context, client_context = self.sni_contexts()

            def cb_wrong_return_type(ssl_sock, server_name, initial_context):
                return "foo"
            server_context.set_servername_callback(cb_wrong_return_type)

            with self.assertRaises(ssl.SSLError) as cm, \
                 support.captured_stderr() as stderr:
                stats = server_params_test(client_context, server_context,
                                           chatty=False,
                                           sni_name='supermessage')
            self.assertEqual(cm.exception.reason, 'TLSV1_ALERT_INTERNAL_ERROR')
            self.assertIn("TypeError", stderr.getvalue())

        def test_shared_ciphers(self):
            server_context = ssl.SSLContext(ssl.PROTOCOL_TLSv1)
            server_context.load_cert_chain(SIGNED_CERTFILE)
            client_context = ssl.SSLContext(ssl.PROTOCOL_TLSv1)
            client_context.verify_mode = ssl.CERT_REQUIRED
            client_context.load_verify_locations(SIGNING_CA)
            if ssl.OPENSSL_VERSION_INFO >= (1, 0, 2):
                client_context.set_ciphers("AES128:AES256")
                server_context.set_ciphers("AES256")
                alg1 = "AES256"
                alg2 = "AES-256"
            else:
                client_context.set_ciphers("AES:3DES")
                server_context.set_ciphers("3DES")
                alg1 = "3DES"
                alg2 = "DES-CBC3"

            stats = server_params_test(client_context, server_context)
            ciphers = stats['server_shared_ciphers'][0]
            self.assertGreater(len(ciphers), 0)
            for name, tls_version, bits in ciphers:
                if not alg1 in name.split("-") and alg2 not in name:
                    self.fail(name)

        def test_read_write_after_close_raises_valuerror(self):
            context = ssl.SSLContext(ssl.PROTOCOL_SSLv23)
            context.verify_mode = ssl.CERT_REQUIRED
            context.load_verify_locations(CERTFILE)
            context.load_cert_chain(CERTFILE)
            server = ThreadedEchoServer(context=context, chatty=False)

            with server:
                s = context.wrap_socket(socket.socket())
                s.connect((HOST, server.port))
                s.close()

                self.assertRaises(ValueError, s.read, 1024)
                self.assertRaises(ValueError, s.write, b'hello')

        def test_sendfile(self):
            TEST_DATA = b"x" * 512
            with open(support.TESTFN, 'wb') as f:
                f.write(TEST_DATA)
            self.addCleanup(support.unlink, support.TESTFN)
            context = ssl.SSLContext(ssl.PROTOCOL_SSLv23)
            context.verify_mode = ssl.CERT_REQUIRED
            context.load_verify_locations(CERTFILE)
            context.load_cert_chain(CERTFILE)
            server = ThreadedEchoServer(context=context, chatty=False)
            with server:
                with context.wrap_socket(socket.socket()) as s:
                    s.connect((HOST, server.port))
                    with open(support.TESTFN, 'rb') as file:
                        s.sendfile(file)
                        self.assertEqual(s.recv(1024), TEST_DATA)


def test_main(verbose=False):
    if support.verbose:
        import warnings
        plats = {
            'Linux': platform.linux_distribution,
            'Mac': platform.mac_ver,
            'Windows': platform.win32_ver,
        }
        with warnings.catch_warnings():
            warnings.filterwarnings(
                'ignore',
                'dist\(\) and linux_distribution\(\) '
                'functions are deprecated .*',
                PendingDeprecationWarning,
            )
            for name, func in plats.items():
                plat = func()
                if plat and plat[0]:
                    plat = '%s %r' % (name, plat)
                    break
            else:
                plat = repr(platform.platform())
        print("test_ssl: testing with %r %r" %
            (ssl.OPENSSL_VERSION, ssl.OPENSSL_VERSION_INFO))
        print("          under %s" % plat)
        print("          HAS_SNI = %r" % ssl.HAS_SNI)
        print("          OP_ALL = 0x%8x" % ssl.OP_ALL)
        try:
            print("          OP_NO_TLSv1_1 = 0x%8x" % ssl.OP_NO_TLSv1_1)
        except AttributeError:
            pass

    for filename in [
        CERTFILE, BYTES_CERTFILE,
        ONLYCERT, ONLYKEY, BYTES_ONLYCERT, BYTES_ONLYKEY,
        SIGNED_CERTFILE, SIGNED_CERTFILE2, SIGNING_CA,
        BADCERT, BADKEY, EMPTYCERT]:
        if not os.path.exists(filename):
            raise support.TestFailed("Can't read certificate file %r" % filename)

    tests = [
        ContextTests, BasicSocketTests, SSLErrorTests, MemoryBIOTests,
        SimpleBackgroundTests,
    ]

    if support.is_resource_enabled('network'):
        tests.append(NetworkedTests)

    if _have_threads:
        thread_info = support.threading_setup()
        if thread_info:
            tests.append(ThreadedTests)

    try:
        support.run_unittest(*tests)
    finally:
        if _have_threads:
            support.threading_cleanup(*thread_info)

if __name__ == "__main__":
    test_main()<|MERGE_RESOLUTION|>--- conflicted
+++ resolved
@@ -1673,13 +1673,13 @@
         sslobj = ctx.wrap_bio(incoming, outgoing, False, 'localhost')
         self.assertIs(sslobj._sslobj.owner, sslobj)
         self.assertIsNone(sslobj.cipher())
-        self.assertIsNone(sslobj.shared_ciphers())
+        self.assertIsNotNone(sslobj.shared_ciphers())
         self.assertRaises(ValueError, sslobj.getpeercert)
         if 'tls-unique' in ssl.CHANNEL_BINDING_TYPES:
             self.assertIsNone(sslobj.get_channel_binding('tls-unique'))
         self.ssl_io_loop(sock, incoming, outgoing, sslobj.do_handshake)
         self.assertTrue(sslobj.cipher())
-        self.assertIsNone(sslobj.shared_ciphers())
+        self.assertIsNotNone(sslobj.shared_ciphers())
         self.assertTrue(sslobj.getpeercert())
         if 'tls-unique' in ssl.CHANNEL_BINDING_TYPES:
             self.assertTrue(sslobj.get_channel_binding('tls-unique'))
@@ -1745,27 +1745,9 @@
         with support.transient_internet("sha256.tbs-internet.com"):
             ctx = ssl.SSLContext(ssl.PROTOCOL_TLSv1)
             ctx.verify_mode = ssl.CERT_REQUIRED
-<<<<<<< HEAD
             ctx.load_verify_locations(sha256_cert)
             s = ctx.wrap_socket(socket.socket(socket.AF_INET),
                                 server_hostname="sha256.tbs-internet.com")
-=======
-            ctx.load_verify_locations(REMOTE_ROOT_CERT)
-            ctx.check_hostname = True
-            sslobj = ctx.wrap_bio(incoming, outgoing, False, REMOTE_HOST)
-            self.assertIs(sslobj._sslobj.owner, sslobj)
-            self.assertIsNone(sslobj.cipher())
-            self.assertIsNotNone(sslobj.shared_ciphers())
-            self.assertRaises(ValueError, sslobj.getpeercert)
-            if 'tls-unique' in ssl.CHANNEL_BINDING_TYPES:
-                self.assertIsNone(sslobj.get_channel_binding('tls-unique'))
-            self.ssl_io_loop(sock, incoming, outgoing, sslobj.do_handshake)
-            self.assertTrue(sslobj.cipher())
-            self.assertIsNotNone(sslobj.shared_ciphers())
-            self.assertTrue(sslobj.getpeercert())
-            if 'tls-unique' in ssl.CHANNEL_BINDING_TYPES:
-                self.assertTrue(sslobj.get_channel_binding('tls-unique'))
->>>>>>> 598894ff
             try:
                 s.connect(remote)
                 if support.verbose:
