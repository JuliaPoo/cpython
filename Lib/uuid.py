--- conflicted
+++ resolved
@@ -327,11 +327,6 @@
                     words = line.lower().split()
                     for i in range(len(words)):
                         if words[i] in hw_identifiers:
-<<<<<<< HEAD
-                            return int(
-                                words[get_index(i)].replace(':', ''), 16)
-        except OSError:
-=======
                             try:
                                 return int(
                                     words[get_index(i)].replace(':', ''), 16)
@@ -342,8 +337,7 @@
                                 # dashes. These should be ignored in favor of a
                                 # real MAC address
                                 pass
-        except IOError:
->>>>>>> 56507c78
+        except OSError:
             continue
     return None
 
